<!--
osgEarth Sample - ReadyMap.ORG Server - http://readymap.org

ReadyMap.ORG provides free global base map data for osgEarth developers!
This tiled, worldwide dataset of imagery, elevation, and street map data
is a great base map that provides global context for your own local datasets.
It works "out of the box" with osgEarth applications.

**** NOTICE ****
YOU ARE RESPONSIBLE for abiding by the TERMS AND CONDITIONS outlined at:
http://readymap.org

-->
<map name="readymap.org" type="geocentric" version="2">

    <image name="readymap_imagery" driver="tms" enabled="true">
        <url>http://readymap.org/readymap/tiles/1.0.0/7/</url>
        <color_filters>
            <gamma rgb="1.3"/>
        </color_filters>
    </image>
	
	<image driver="debug" enabled="false"/>
        
    <elevation name="readymap_elevation" driver="tms">
        <url>http://readymap.org/readymap/tiles/1.0.0/9/</url>
    </elevation>
    
    <options>	
		<elevation_interpolation>triangulate</elevation_interpolation>
		<elevation_tile_size>8</elevation_tile_size>
<<<<<<< HEAD
        <!-- <terrain normalize_edges="true" min_level="16"/> -->
=======
        <terrain normalize_edges="true" first_lod="2"/>
>>>>>>> 342c72de
    </options>
    
</map><|MERGE_RESOLUTION|>--- conflicted
+++ resolved
@@ -26,14 +26,8 @@
         <url>http://readymap.org/readymap/tiles/1.0.0/9/</url>
     </elevation>
     
-    <options>	
-		<elevation_interpolation>triangulate</elevation_interpolation>
-		<elevation_tile_size>8</elevation_tile_size>
-<<<<<<< HEAD
-        <!-- <terrain normalize_edges="true" min_level="16"/> -->
-=======
+    <options elevation_tile_size="8">
         <terrain normalize_edges="true" first_lod="2"/>
->>>>>>> 342c72de
     </options>
     
 </map>