--- conflicted
+++ resolved
@@ -144,12 +144,7 @@
                             interval = 1.0;
 
 
-<<<<<<< HEAD
-                        osg::Group* group = new osg::Group;
-                        //float globalDist = 0;
-=======
                         osg::Group* group = new osg::Group;                        
->>>>>>> dff29141
                         float currentDist = 0;
 
                         // start to put one first node
@@ -160,11 +155,7 @@
                             group->addChild(tr);
                         }
 
-<<<<<<< HEAD
-                        for ( unsigned i = 0; i < part->size(); ++i)
-=======
                         for ( unsigned int i = 0; i < part->size(); ++i)
->>>>>>> dff29141
                         {
                             osg::Vec3d start = (*part)[i];
                             osg::Vec3d end;
