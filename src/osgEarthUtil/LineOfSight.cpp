--- conflicted
+++ resolved
@@ -88,12 +88,8 @@
 _goodColor(0.0f, 1.0f, 0.0f, 1.0f),
 _badColor(1.0f, 0.0f, 0.0f, 1.0f),
 _displayMode( MODE_SPLIT ),
-<<<<<<< HEAD
-_startAltitudeMode( ALTITUDE_ABSOLUTE ),
-_endAltitudeMode( ALTITUDE_ABSOLUTE )
-=======
-_altitudeMode( AltitudeMode::ABSOLUTE )
->>>>>>> 589f4f18
+_startAltitudeMode( AltitudeMode::ABSOLUTE ),
+_endAltitudeMode( AltitudeMode::ABSOLUTE )
 {
     compute(_mapNode.get());
     subscribeToTerrain();
@@ -110,12 +106,8 @@
 _goodColor(0.0f, 1.0f, 0.0f, 1.0f),
 _badColor(1.0f, 0.0f, 0.0f, 1.0f),
 _displayMode( MODE_SPLIT ),
-<<<<<<< HEAD
-_startAltitudeMode( ALTITUDE_ABSOLUTE ),
-_endAltitudeMode( ALTITUDE_ABSOLUTE )
-=======
-_altitudeMode( AltitudeMode::ABSOLUTE )
->>>>>>> 589f4f18
+_startAltitudeMode( AltitudeMode::ABSOLUTE ),
+_endAltitudeMode( AltitudeMode::ABSOLUTE )
 {
     compute(_mapNode.get());    
     subscribeToTerrain();
@@ -211,29 +203,20 @@
     return _hasLOS;
 }
 
-<<<<<<< HEAD
-AltitudeMode
+AltitudeModeEnum
 LineOfSightNode::getStartAltitudeMode() const
-=======
+{
+    return _startAltitudeMode;
+}
+
 AltitudeModeEnum
-LineOfSightNode::getAltitudeMode() const
->>>>>>> 589f4f18
-{
-    return _startAltitudeMode;
-}
-
-AltitudeMode
 LineOfSightNode::getEndAltitudeMode() const
 {
     return _endAltitudeMode;
 }
 
 void
-<<<<<<< HEAD
-LineOfSightNode::setStartAltitudeMode( AltitudeMode mode )
-=======
-LineOfSightNode::setAltitudeMode( AltitudeModeEnum mode )
->>>>>>> 589f4f18
+LineOfSightNode::setStartAltitudeMode( AltitudeModeEnum mode )
 {
     if (_startAltitudeMode != mode)
     {
@@ -243,7 +226,7 @@
 }
 
 void
-LineOfSightNode::setEndAltitudeMode( AltitudeMode mode )
+LineOfSightNode::setEndAltitudeMode( AltitudeModeEnum mode )
 {
     if (_endAltitudeMode != mode)
     {
@@ -310,25 +293,15 @@
     const SpatialReference* mapSRS = _mapNode->getMapSRS();
 
     //Computes the LOS and redraws the scene
-<<<<<<< HEAD
-    if (_startAltitudeMode == ALTITUDE_ABSOLUTE)
-        _mapNode->getMap()->mapPointToWorldPoint( _start, _startWorld );
-=======
-    if (_altitudeMode == AltitudeMode::ABSOLUTE)
-    {
+    if (_startAltitudeMode == AltitudeMode::ABSOLUTE)
         _mapNode->getMap()->toWorldPoint( GeoPoint(mapSRS,_start), _startWorld );
-        _mapNode->getMap()->toWorldPoint( GeoPoint(mapSRS,_end), _endWorld );
-    }
->>>>>>> 589f4f18
     else
         getRelativeWorld(_start.x(), _start.y(), _start.z(), _mapNode.get(), _startWorld);
 
-    if (_endAltitudeMode == ALTITUDE_ABSOLUTE)
-        _mapNode->getMap()->mapPointToWorldPoint( _end, _endWorld );
+    if (_endAltitudeMode == AltitudeMode::ABSOLUTE)
+        _mapNode->getMap()->toWorldPoint( GeoPoint(mapSRS,_end), _endWorld );
     else
         getRelativeWorld(_end.x(), _end.y(), _end.z(), _mapNode.get(), _endWorld);
-
-    
     
     osgSim::LineOfSight los;
     los.setDatabaseCacheReadCallback(0);
@@ -1204,26 +1177,17 @@
 
                   osg::Matrixd newMatrix = localMotionMatrix * _startMotionMatrix;
                   osg::Vec3d location = getLocation( newMatrix );
-<<<<<<< HEAD
-=======
-                  if (_los->getAltitudeMode() == AltitudeMode::RELATIVE_TO_TERRAIN)
+                  if ((_start ? _los->getStartAltitudeMode() : _los->getEndAltitudeMode()) == AltitudeMode::RELATIVE_TO_TERRAIN)
                   {
                       double z = _start ? _los->getStart().z() : _los->getEnd().z();
                       location = osg::Vec3d(location.x(), location.y(), z);
                   }
->>>>>>> 589f4f18
                   if (_start)
                   {
-                      if (_los->getStartAltitudeMode() == ALTITUDE_RELATIVE)
-                          location = osg::Vec3d(location.x(), location.y(), _los->getStart().z());
-
                       _los->setStart( location );
                   }
                   else
                   {
-                      if (_los->getEndAltitudeMode() == ALTITUDE_RELATIVE)
-                          location = osg::Vec3d(location.x(), location.y(), _los->getEnd().z());
-
                       _los->setEnd( location );
                   }
 
