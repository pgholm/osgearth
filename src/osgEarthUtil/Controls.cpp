/* -*-c++-*- */
/* osgEarth - Dynamic map generation toolkit for OpenSceneGraph
 * Copyright 2008-2010 Pelican Mapping
 * http://osgearth.org
 *
 * osgEarth is free software; you can redistribute it and/or modify
 * it under the terms of the GNU Lesser General Public License as published by
 * the Free Software Foundation; either version 2 of the License, or
 * (at your option) any later version.
 *
 * This program is distributed in the hope that it will be useful,
 * but WITHOUT ANY WARRANTY; without even the implied warranty of
 * MERCHANTABILITY or FITNESS FOR A PARTICULAR PURPOSE.  See the
 * GNU Lesser General Public License for more details.
 *
 * You should have received a copy of the GNU Lesser General Public License
 * along with this program.  If not, see <http://www.gnu.org/licenses/>
 */
#include <osgEarthUtil/Controls>
#include <osgEarth/FindNode>
#include <osg/Geometry>
#include <osg/NodeCallback>
#include <osg/Depth>
#include <osg/TextureRectangle>
#include <osgGA/GUIEventHandler>
#include <osgText/Text>
#include <osgEarthSymbology/Geometry>
#include <osgEarthSymbology/GeometryRasterizer>
#include <osg/Version>
#include <osgEarth/Common>

using namespace osgEarth;
using namespace osgEarth::Symbology;
using namespace osgEarth::Util;
using namespace osgEarth::Util::Controls;

#define LC "[Controls] "

// ---------------------------------------------------------------------------

namespace
{
    // ControlNodeBin shaders.

    char* s_controlVertexShader =
        "void main() \n"
        "{ \n"
        "    gl_Position = gl_ModelViewProjectionMatrix * gl_Vertex; \n"
        "    gl_TexCoord[0] = gl_MultiTexCoord0; \n"
        "    gl_FrontColor = gl_Color; \n"
        "} \n";

    char* s_imageControlFragmentShader =
        "uniform sampler2D tex0; \n"
        "uniform float visibleTime; \n"
        "uniform float osg_FrameTime; \n"
        "void main() \n"
        "{ \n"
        "    float opacity = clamp( osg_FrameTime - visibleTime, 0.0, 1.0 ); \n"
        "    vec4 texel = texture2D(tex0, gl_TexCoord[0].st); \n"
        "    gl_FragColor = vec4(texel.rgb, texel.a * opacity); \n"
        "} \n";

    char* s_labelControlFragmentShader =
        "uniform sampler2D tex0; \n"
        "uniform float visibleTime; \n"
        "uniform float osg_FrameTime; \n"
        "void main() \n"
        "{ \n"
        "    float opacity = clamp( osg_FrameTime - visibleTime, 0.0, 1.0 ); \n"
        "    vec4 texel = texture2D(tex0, gl_TexCoord[0].st); \n"       
        "    gl_FragColor = vec4(gl_Color.rgb, texel.a * opacity); \n"
        "} \n";
}

// ---------------------------------------------------------------------------

namespace
{
    void calculateRotatedSize( float w, float h, float angle_rad, float& out_w, float& out_h )
    {
        float x1 = -w/2, x2 = w/2, x3 =  w/2, x4 = -w/2;
        float y1 =  h/2, y2 = h/2, y3 = -h/2, y4 = -h/2;

        float cosa = cos(angle_rad);
        float sina = sin(angle_rad);

        float
            x11 =  x1*cosa + y1*sina,
            y11 = -x1*sina + y1*cosa,
            x21 =  x2*cosa + y2*sina,
            y21 = -x2*sina + y2*cosa,
            x31 =  x3*cosa + y3*sina,
            y31 = -x3*sina + y3*cosa,
            x41 =  x4*cosa + y4*sina,
            y41 = -x4*sina + y3*cosa;

        float xmin = std::min(x11, std::min(x21, std::min(x31, x41)));
        float ymin = std::min(y11, std::min(y21, std::min(y31, y41)));

        float xmax = std::max(x11, std::max(x21, std::max(x31, x41)));
        float ymax = std::max(y11, std::max(y21, std::max(y31, y41)));

        out_w = xmax-xmin;
        out_h = ymax-ymin;
    }

    void rot( float x, float y, const osg::Vec2f& c, float angle_rad, osg::Vec3f& out )
    {
        float cosa = cos(angle_rad);
        float sina = sin(angle_rad);
        out.x() = (c.x()-x)*cosa - (c.y()-y)*sina + c.x();
        out.y() = (c.y()-y)*cosa + (c.x()-x)*sina + c.y();
        out.z() = 0.0f;
    }
}

// ---------------------------------------------------------------------------

Control::Control() :
_x(0), _y(0), _width(1), _height(1),
_margin( Gutter(0) ),
_padding( Gutter(2) ),
_visible( true ),
_valign( ALIGN_NONE ),
_halign( ALIGN_NONE ),
_backColor( osg::Vec4f(0,0,0,0) ),
_foreColor( osg::Vec4f(1,1,1,1) ),
_activeColor( osg::Vec4f(.4,.4,.4,1) ),
_active( false ),
_absorbEvents( false ),
_hfill( false ),
_vfill( false )
{
    //nop
}

void
Control::setVisible( bool value ) {
    if ( value != _visible ) {
        _visible = value;
        dirty();
    }
}

void
Control::setX( float value ) {
    if ( value != _x.value() ) {
        _x = value;
        dirty();
    }
}

void
Control::setY( float value ) {
    if ( value != _y.value() ) {
        _y = value;
        dirty();
    }
}

void
Control::setPosition( float x, float y ) {
    setX( x );
    setY( y );
}

void
Control::setWidth( float value ) {
    if ( value != _width.value() ) {
        _width = value;
        dirty();
    }
}

void 
Control::setHeight( float value ) {
    if ( value != _height.value() ) {
        _height = value;
        dirty();
    }
}

void
Control::setSize( float w, float h ) {
    setWidth( w );
    setHeight( h );
}

void
Control::setMargin( const Gutter& value ) {
    if ( value != _margin ) {
        _margin = value;
        dirty();
    }
}

void
Control::setPadding( const Gutter& value )
{
    if ( value != _padding ) {
        _padding = value;
        dirty();
    }
}

void
Control::setPadding( float value ) {
    Gutter g(value);
    if ( g != _padding ) {
        _padding = g;
        dirty();
    }
}

void
Control::setHorizAlign( const Alignment& value ) {
    if ( !_halign.isSetTo( value ) ) {
        _halign = value;
        _x.unset();  // horiz align is mutex with abs positioning
        dirty();
    }
}

void
Control::setVertAlign( const Alignment& value ) {
    if ( !_valign.isSetTo( value ) ) {
        _valign = value;
        _y.unset(); // vert align is mutex with abs positioning
        dirty();
    }
}

void
Control::setHorizFill( bool hfill, float minWidth ) {
    if ( hfill != _hfill || !_width.isSetTo(minWidth) ) { //minWidth != _width.value() ) {
        _hfill = hfill;
        if ( hfill )
            setWidth( minWidth );
        else
            _width.unset();
        dirty();
    }
}

void
Control::setVertFill( bool vfill, float minHeight ) {
    if ( vfill != _hfill || minHeight != _height.value() ) {
        _vfill = vfill;
        if ( vfill )
            setHeight( minHeight );
        else
            _height.unset();
        dirty();
    }
}

void
Control::setForeColor( const osg::Vec4f& value ) {
    if ( value != _foreColor.value() ) {
        _foreColor = value;
        dirty();
    }
}

void
Control::setBackColor( const osg::Vec4f& value ) {
    if ( value != _backColor.value() ) {
        _backColor = value;
        dirty();
    }
}

void
Control::setActiveColor( const osg::Vec4f& value ) {
    if ( value != _activeColor.value() ) {
        _activeColor = value;
        if ( _active )
            dirty();
    }
}

void
Control::addEventHandler( ControlEventHandler* handler )
{
    _eventHandlers.push_back( handler );
}

bool
Control::getParent( osg::ref_ptr<Control>& out ) const
{
    out = _parent.get();
    return out.valid();
}

void
Control::setActive( bool value ) {
    if ( value != _active ) {
        _active = value;
        if ( _activeColor.isSet() )
            dirty();
    }
}

void
Control::dirty()
{
    _dirty = true;
    osg::ref_ptr<Control> parent;
    if ( getParent( parent ) )
    {
        parent->dirty();
        parent.release();
    }
}

void
Control::calcSize(const ControlContext& cx, osg::Vec2f& out_size)
{
    if ( visible() == true )
    {
        _renderSize.set( 
            width().value()  + padding().x(),
            height().value() + padding().y() );

        out_size.set(
            _renderSize.x() + margin().x(),
            _renderSize.y() + margin().y() );
    }
    else
    {
        out_size.set(0,0);
    }
}

void
Control::calcPos(const ControlContext& cx, const osg::Vec2f& cursor, const osg::Vec2f& parentSize)
{
    if ( _x.isSet() )
    {
        _renderPos.x() = cursor.x() + margin().left() + padding().left() + *x();
    }
    else
    {
        if ( _halign == ALIGN_CENTER )
        {
            _renderPos.x() = cursor.x() + 0.5*(parentSize.x() - _renderSize.x());
        }
        else if ( _halign == ALIGN_RIGHT )
        {
            _renderPos.x() = cursor.x() + parentSize.x() - margin().right() - _renderSize.x() + padding().left();
        }
        else
        {
            _renderPos.x() = cursor.x() + margin().left() + padding().left();
        }
    }

    if ( _y.isSet() )
    {
        _renderPos.y() = cursor.y() + margin().top() + padding().top() + *y();
    }
    else
    {
        if ( _valign == ALIGN_CENTER )
        {
            //_renderPos.y() = cursor.y() + 0.5*(parentSize.y() - _renderSize.y());
            _renderPos.y() = cursor.y() + 0.5*parentSize.y() - 0.5*(_renderSize.y() - padding().y());
        }
        else if ( _valign == ALIGN_BOTTOM )
        {
            _renderPos.y() = cursor.y() + parentSize.y() - margin().bottom() - _renderSize.y() + padding().top();
        }
        else
        {
            _renderPos.y() = cursor.y() + margin().top() + padding().top();
        }
    }
}
        
bool
Control::intersects( float x, float y ) const
{
    return
        x >= _renderPos.x() - padding().left() && x <= _renderPos.x() - padding().left() + _renderSize.x() &&
        y >= _renderPos.y() - padding().top() && y <= _renderPos.y() - padding().top() + _renderSize.y();
}

void
Control::draw(const ControlContext& cx, DrawableList& out )
{
    // by default, rendering a Control directly results in a colored quad. Usually however
    // you will not render a Control directly, but rather one of its subclasses.
    if ( visible() == true )
    {
        if ( !(_backColor.isSet() && _backColor->a() == 0) && _renderSize.x() > 0 && _renderSize.y() > 0 )
        {
            float vph = cx._vp->height(); // - padding().bottom();

            _geom = new osg::Geometry();

            float rx = _renderPos.x() - padding().left();
            float ry = _renderPos.y() - padding().top();

            osg::Vec3Array* verts = new osg::Vec3Array(4);
            _geom->setVertexArray( verts );
            (*verts)[0].set( rx, vph - ry, 0 );
            (*verts)[1].set( rx, vph - ry - _renderSize.y(), 0 );
            (*verts)[2].set( rx + _renderSize.x(), vph - ry - _renderSize.y(), 0 );
            (*verts)[3].set( rx + _renderSize.x(), vph - ry, 0 );
            _geom->addPrimitiveSet( new osg::DrawArrays( GL_QUADS, 0, 4 ) );

            osg::Vec4Array* colors = new osg::Vec4Array(1);
            (*colors)[0] = _active && _activeColor.isSet() ? _activeColor.value() : _backColor.value();
            _geom->setColorArray( colors );
            _geom->setColorBinding( osg::Geometry::BIND_OVERALL );

            out.push_back( _geom.get() );
        }

        _dirty = false;
    }
}

bool
Control::handle( const osgGA::GUIEventAdapter& ea, osgGA::GUIActionAdapter& aa, ControlContext& cx )
{
    bool handled = false;    

    if ( _eventHandlers.size() > 0 )
    {    
        handled = true;

        if ( !_active )
        {
            if ( ea.getEventType() == osgGA::GUIEventAdapter::MOVE )
            {
                cx._active.push( this );
            }
        }
        else 
        {            
            if ( ea.getEventType() == osgGA::GUIEventAdapter::RELEASE )
            {
                for( ControlEventHandlerList::const_iterator i = _eventHandlers.begin(); i != _eventHandlers.end(); ++i )
                {
                    osg::Vec2f relXY( ea.getX() - _renderPos.x(), cx._vp->height() - ea.getY() - _renderPos.y() );
                    i->get()->onClick( this, relXY, ea.getButtonMask() );
                }
            }
        }
    }

    return handled || _absorbEvents;
}

// ---------------------------------------------------------------------------

// override osg Text to get at some of the internal properties
struct LabelText : public osgText::Text
{
    const osg::BoundingBox& getTextBB() const { return _textBB; }
    const osg::Matrix& getATMatrix(int contextID) const { return _autoTransformCache[contextID]._matrix; }
};

LabelControl::LabelControl(const std::string& text,
                           float fontSize,
                           const osg::Vec4f& foreColor) : _encoding(osgText::String::ENCODING_UNDEFINED)
{
    setText( text );
	setEncoding( osgText::String::ENCODING_UNDEFINED );
    setFont( osgText::readFontFile( "arial.ttf" ) ); // TODO: cache this?
    setFontSize( fontSize );
    setBackColor( osg::Vec4f(0,0,0,0) );
    setForeColor( foreColor );
}

LabelControl::LabelControl(const std::string& text,
                           const osg::Vec4f& foreColor) : _encoding(osgText::String::ENCODING_UNDEFINED)
{
    setText( text );
	setEncoding( osgText::String::ENCODING_UNDEFINED );
    setFont( osgText::readFontFile( "arial.ttf" ) ); // TODO: cache this?
    setFontSize( 18.0f );
    setBackColor( osg::Vec4f(0,0,0,0) );
    setForeColor( foreColor );
}

void
LabelControl::setText( const std::string& value )
{
    if ( value != _text ) {
        _text = value;
        dirty();
    }
}

void
<<<<<<< HEAD
LabelControl::setText( const std::string& value, osgText::String::Encoding encoding)
{
    setText(value);
    _encoding = encoding;
=======
LabelControl::setEncoding( osgText::String::Encoding value )
{
	if ( value != _encoding ) {
		_encoding = value;
		dirty();
	}
>>>>>>> e87d7f50
}

void
LabelControl::setFont( osgText::Font* value )
{
    if ( value != _font.get() ) {
        _font = value;
        dirty();
    }
}

void
LabelControl::setFontSize( float value )
{
    if ( value != _fontSize ) {
        _fontSize = value;
        dirty();
    }
}

void
LabelControl::setHaloColor( const osg::Vec4f& value )
{
    if ( !_haloColor.isSet() || *_haloColor != value ) {
        _haloColor = value;
        dirty();
    }
}

void
LabelControl::calcSize(const ControlContext& cx, osg::Vec2f& out_size)
{
    if ( visible() == true )
    {
        // we have to create the drawable during the layout pass so we can calculate its size.
        LabelText* t = new LabelText();

#if 1
        // needs a special shader
        // todo: doesn't work. why?
        osg::Program* program = new osg::Program();
        program->addShader( new osg::Shader( osg::Shader::VERTEX, s_controlVertexShader ) );
        program->addShader( new osg::Shader( osg::Shader::FRAGMENT, s_labelControlFragmentShader ) );
        t->getOrCreateStateSet()->setAttributeAndModes( program, osg::StateAttribute::ON );
#endif

<<<<<<< HEAD
        t->setText( _text, _encoding );
=======
		t->setText( _text, _encoding );
>>>>>>> e87d7f50
        // yes, object coords. screen coords won't work becuase the bounding box will be wrong.
        t->setCharacterSizeMode( osgText::Text::OBJECT_COORDS );
        t->setCharacterSize( _fontSize );
        // always align to top. layout alignment gets calculated layer in Control::calcPos().
        t->setAlignment( osgText::Text::LEFT_TOP ); 
        t->setColor( foreColor().value() );
        if ( _font.valid() )
            t->setFont( _font.get() );

        if ( haloColor().isSet() )
        {
            t->setBackdropType( osgText::Text::OUTLINE );
            t->setBackdropOffset( 0.03 );
            t->setBackdropColor( haloColor().value() );
        }

        osg::BoundingBox bbox = t->getTextBB();
        if ( cx._viewContextID != ~0u )
        {
            //the Text's autoTransformCache matrix puts some mojo on the bounding box
            osg::Matrix m = t->getATMatrix( cx._viewContextID );
            _bmin = osg::Vec3( bbox.xMin(), bbox.yMin(), bbox.zMin() ) * m;
            _bmax = osg::Vec3( bbox.xMax(), bbox.yMax(), bbox.zMax() ) * m;
        }
        else
        {
            _bmin = osg::Vec3( bbox.xMin(), bbox.yMin(), bbox.zMin() );
            _bmax = osg::Vec3( bbox.xMax(), bbox.yMax(), bbox.zMax() );
        }

        _renderSize.set(
            (_bmax.x() - _bmin.x()) + padding().x(),
            (_bmax.y() - _bmin.y()) + padding().y() );

        _drawable = t;

        out_size.set(
            margin().x() + _renderSize.x(),
            margin().y() + _renderSize.y() );
    }
    else
    {
        out_size.set(0,0);
    }

    //_dirty = false;
}

void
LabelControl::draw( const ControlContext& cx, DrawableList& out )
{
    if ( _drawable.valid() && visible() == true )
    {
        Control::draw( cx, out );

        float vph = cx._vp->height(); // - padding().bottom();

        LabelText* t = static_cast<LabelText*>( _drawable.get() );
        osg::BoundingBox bbox = t->getTextBB();
        t->setPosition( osg::Vec3( _renderPos.x(), vph - _renderPos.y(), 0 ) );
        out.push_back( _drawable.get() );
    }
}

// ---------------------------------------------------------------------------

ImageControl::ImageControl( osg::Image* image ) :
_rotation( 0.0, Units::RADIANS ),
_fixSizeForRot( false )
{
    setImage( image );
}

void
ImageControl::setImage( osg::Image* image )
{
    if ( image != _image.get() ) {
        _image = image;
        dirty();
    }
}

void
ImageControl::setRotation( const Angular& angle )
{
    if ( angle != _rotation ) {
        _rotation = angle;
        dirty();
    }
}

void
ImageControl::setFixSizeForRotation( bool value ) 
{
    if ( _fixSizeForRot != value ) {
        _fixSizeForRot = value;
        dirty();
    }
}

void
ImageControl::calcSize(const ControlContext& cx, osg::Vec2f& out_size)
{
    if ( visible() == true )
    {
        _renderSize.set( 0, 0 );

        //First try the explicit settings
        if (width().isSet() && height().isSet())
        {
            _renderSize.set(width().value(), height().value());
        }
        //Second try the size of the image itself
        else if (_image.valid())
        {
            _renderSize.set( _image->s(), _image->t() );
        }
        //Lastly just use the default values for width and height
        else
        {
            _renderSize.set( width().value(), height().value());
        }

        //if there's a rotation angle, rotate
        float rot = _fixSizeForRot ? osg::PI_4 : _rotation.as(Units::RADIANS);
        if ( rot != 0.0f )
        {
            calculateRotatedSize( 
                _renderSize.x(), _renderSize.y(), 
                rot,
                _renderSize.x(), _renderSize.y() );
        }
        
        out_size.set(
            margin().left() + margin().right() + _renderSize.x(),
            margin().top() + margin().bottom() + _renderSize.y() );

        //_dirty = false;
    }
    else
    {
        out_size.set(0,0);
    }
}

#undef IMAGECONTROL_TEXRECT

void
ImageControl::draw( const ControlContext& cx, DrawableList& out )
{
    if ( visible() == true && _image.valid() )
    {
        //TODO: this is not precisely correct..images get deformed slightly..
        osg::Geometry* g = new osg::Geometry();

        float rx = osg::round( _renderPos.x() );
        float ry = osg::round( _renderPos.y() );
        float vph = cx._vp->height();

        osg::Vec3Array* verts = new osg::Vec3Array(4);
        g->setVertexArray( verts );

        if ( _rotation.as(Units::RADIANS) != 0.0f || _fixSizeForRot == true )
        {
            osg::Vec2f rc( rx+_renderSize.x()/2, (vph-ry)-_renderSize.y()/2 );
            float ra = osg::PI - _rotation.as(Units::RADIANS);

            rx += 0.5*_renderSize.x() - 0.5*(float)_image->s();
            ry += 0.5*_renderSize.y() - 0.5*(float)_image->t();

            rot( rx, vph-ry, rc, ra, (*verts)[0] );
            rot( rx, vph-ry-_image->t(), rc, ra, (*verts)[1] );
            rot( rx+_image->s(), vph-ry-_image->t(), rc, ra, (*verts)[2] );
            rot( rx+_image->s(), vph-ry, rc, ra, (*verts)[3] );
        }
        else
        {
            (*verts)[0].set( rx, vph - ry, 0 );
            (*verts)[1].set( rx, vph - ry - _renderSize.y(), 0 );
            (*verts)[2].set( rx + _renderSize.x(), vph - ry - _renderSize.y(), 0 );
            (*verts)[3].set( rx + _renderSize.x(), vph - ry, 0 );
        }

        g->addPrimitiveSet( new osg::DrawArrays( GL_QUADS, 0, 4 ) );

        osg::Vec4Array* c = new osg::Vec4Array(1);
        (*c)[0] = osg::Vec4f(1,1,1,1);
        g->setColorArray( c );
        g->setColorBinding( osg::Geometry::BIND_OVERALL );

        bool flip = _image->getOrigin()==osg::Image::TOP_LEFT;

        osg::Vec2Array* t = new osg::Vec2Array(4);

#ifdef IMAGECONTROL_TEXRECT

        (*t)[0].set( 0, flip? 0: _image->t()-1 );
        (*t)[1].set( 0, flip? _image->t()-1: 0 );
        (*t)[2].set( _image->s()-1, flip? _image->t()-1: 0 );
        (*t)[3].set( _image->s()-1, flip? 0: _image->t()-1 );
        osg::TextureRectangle* tex = new osg::TextureRectangle( _image.get() );

#else

        (*t)[0].set( 0, flip? 0 : 1 );
        (*t)[1].set( 0, flip? 1 : 0 );
        (*t)[2].set( 1, flip? 1 : 0 );
        (*t)[3].set( 1, flip? 0 : 1 );
        osg::Texture2D* tex = new osg::Texture2D( _image.get() );
#endif

        g->setTexCoordArray( 0, t );

        tex->setResizeNonPowerOfTwoHint(false);

        tex->setFilter( osg::Texture::MIN_FILTER, osg::Texture::NEAREST );
        tex->setFilter( osg::Texture::MAG_FILTER, osg::Texture::LINEAR );
        g->getOrCreateStateSet()->setTextureAttributeAndModes( 0, tex, osg::StateAttribute::ON );

        osg::TexEnv* texenv = new osg::TexEnv( osg::TexEnv::MODULATE );
        g->getStateSet()->setTextureAttributeAndModes( 0, texenv, osg::StateAttribute::ON );
        
#ifndef IMAGECONTROL_TEXRECT
        osg::Program* program = new osg::Program();
        program->addShader( new osg::Shader( osg::Shader::VERTEX, s_controlVertexShader ) );
        program->addShader( new osg::Shader( osg::Shader::FRAGMENT, s_imageControlFragmentShader ) );
        g->getStateSet()->setAttributeAndModes( program, osg::StateAttribute::ON );
#endif

        out.push_back( g );

        _dirty = false;
    }
}

// ---------------------------------------------------------------------------

HSliderControl::HSliderControl( float min, float max, float value ) :
_min(min),
_max(max),
_value(value)
{
   if ( _max <= _min )
       _max = _min+1.0f;
   if ( _value < _min )
       _value = _min;
   if ( _value > _max )
       _value = _max;

   setHorizFill( true );
}

void
HSliderControl::fireValueChanged()
{
    for( ControlEventHandlerList::const_iterator i = _eventHandlers.begin(); i != _eventHandlers.end(); ++i )
    {
        i->get()->onValueChanged( this, _value );
    }
}

void
HSliderControl::setValue( float value, bool notify )
{
    value = osg::clampBetween( value, _min, _max );
    if ( value != _value )
    {
        _value = value;
        if ( notify )
            fireValueChanged();
        dirty();
    }
}

void
HSliderControl::setMin( float min, bool notify )
{
    if ( min != _min )
    {
        _min = min;
        if ( _min >= _max )
            _max = _min+1.0f;

        if ( _value < _min || _value > _max ) 
        {
            _value = _min;
            if ( notify )
                fireValueChanged();
        }
        dirty();
    }
}

void
HSliderControl::setMax( float max, bool notify )
{
    if ( max != _max )
    {
        _max = max;
        if ( _max <= _min )
            _max = _min+1.0f;

        if ( _value < _min || _value > _max )
        {
            _value = _max;
            if ( notify )
                fireValueChanged();
        }
        dirty();
    }
}

void
HSliderControl::draw( const ControlContext& cx, DrawableList& out )
{
    Control::draw( cx, out );

    if ( visible() == true )
    {
        osg::ref_ptr<osg::Geometry> g = new osg::Geometry();

        float rx = osg::round( _renderPos.x() );
        float ry = osg::round( _renderPos.y() );
        float rw = osg::round( _renderSize.x() - padding().x() );
        float rh = osg::round( _renderSize.y() - padding().y() );

        if ( rw > 0.0f && rh > 0.0f )
        {
            float vph = cx._vp->height();

            osg::Vec3Array* verts = new osg::Vec3Array(8);
            g->setVertexArray( verts );

            (*verts)[0].set( rx, vph - ry, 0 );
            (*verts)[1].set( rx + rw, vph - ry, 0 );
            (*verts)[2].set( rx + rw, vph - (ry + rh), 0 );
            (*verts)[3].set( rx, vph - (ry + rh), 0 );
            g->addPrimitiveSet( new osg::DrawArrays( GL_LINE_LOOP, 0, 4 ) );

            float hx = rx + rw * ( (_value-_min)/(_max-_min) );

            (*verts)[4].set( hx-4, vph - ry + 3, 0 );
            (*verts)[5].set( hx+4, vph - ry + 3, 0 );
            (*verts)[6].set( hx+4, vph - (ry + rh + 3), 0 );
            (*verts)[7].set( hx-4, vph - (ry + rh + 3), 0 );
            g->addPrimitiveSet( new osg::DrawArrays( GL_QUADS, 4, 4 ) );

            osg::Vec4Array* c = new osg::Vec4Array(1);
            (*c)[0] = *foreColor();
            g->setColorArray( c );
            g->setColorBinding( osg::Geometry::BIND_OVERALL );

            out.push_back( g.get() );
        }
    }
}

bool
HSliderControl::handle( const osgGA::GUIEventAdapter& ea, osgGA::GUIActionAdapter& aa, ControlContext& cx )
{
    if ( ea.getEventType() == osgGA::GUIEventAdapter::DRAG )
    {
        float relX = ea.getX() - _renderPos.x();

        setValue( _min + (_max-_min) * ( relX/_renderSize.x() ) );
        return true;
    }
    return Control::handle( ea, aa, cx );
}

// ---------------------------------------------------------------------------

CheckBoxControl::CheckBoxControl( bool value ) :
_value( value )
{
    setWidth( 16 );
    setHeight( 16 );
}

CheckBoxControl::CheckBoxControl( bool value, ControlEventHandler* handler ) :
_value( value )
{
    this->addEventHandler( handler );
    setWidth( 16 );
    setHeight( 16 );
}

void
CheckBoxControl::fireValueChanged()
{
    for( ControlEventHandlerList::const_iterator i = _eventHandlers.begin(); i != _eventHandlers.end(); ++i )
    {
        i->get()->onValueChanged( this, _value );
    }
}

void
CheckBoxControl::setValue( bool value )
{
    if ( value != _value )
    {
        _value = value;
        fireValueChanged();
        dirty();
    }
}

void
CheckBoxControl::draw( const ControlContext& cx, DrawableList& out )
{
    Control::draw( cx, out );

    if ( visible() == true )
    {
        osg::Geometry* g = new osg::Geometry();

        float rx = osg::round( _renderPos.x() );
        float ry = osg::round( _renderPos.y() );
        float rw = _renderSize.x() - padding().x();
        float rh = _renderSize.y() - padding().y();
        float vph = cx._vp->height(); // - padding().bottom();

        osg::Vec3Array* verts = new osg::Vec3Array(4);
        g->setVertexArray( verts );

        (*verts)[0].set( rx, vph - ry, 0 );
        (*verts)[1].set( rx + rw, vph - ry, 0 );
        (*verts)[2].set( rx + rw, vph - (ry + rh), 0 );
        (*verts)[3].set( rx, vph - (ry + rh), 0 );

        g->addPrimitiveSet( new osg::DrawArrays( GL_LINE_LOOP, 0, 4 ) );

        if ( _value )
        {
            osg::DrawElementsUByte* e = new osg::DrawElementsUByte( GL_LINES );
            e->push_back( 0 );
            e->push_back( 2 );
            e->push_back( 1 );
            e->push_back( 3 );
            g->addPrimitiveSet( e );
        }

        osg::Vec4Array* c = new osg::Vec4Array(1);
        (*c)[0] = *foreColor();
        g->setColorArray( c );
        g->setColorBinding( osg::Geometry::BIND_OVERALL );

        out.push_back( g );
    }
}

bool
CheckBoxControl::handle( const osgGA::GUIEventAdapter& ea, osgGA::GUIActionAdapter& aa, ControlContext& cx )
{
    if ( ea.getEventType() == osgGA::GUIEventAdapter::PUSH )
    {
        setValue( !_value );
        return true;
    }
    return Control::handle( ea, aa, cx );
}

// ---------------------------------------------------------------------------

Frame::Frame()
{
    setPadding( 0 );
}

void
Frame::calcPos(const ControlContext& context, const osg::Vec2f& cursor, const osg::Vec2f& parentSize)
{
    _renderPos = cursor;
}

void
Frame::draw( const ControlContext& cx, DrawableList& out )
{
    if ( !getImage() || getImage()->s() != _renderSize.x() || getImage()->t() != _renderSize.y() )
    {
        // a simple colored border frame
        osg::ref_ptr<Geometry> geom = new Ring();
        geom->push_back( osg::Vec3d( 0, 0, 0 ) );
        geom->push_back( osg::Vec3d( _renderSize.x()-1, 0, 0 ) );
        geom->push_back( osg::Vec3d( _renderSize.x()-1, _renderSize.y()-1, 0 ) );
        geom->push_back( osg::Vec3d( 0, _renderSize.y()-1, 0 ) );

        Style style;
        LineSymbol* line = style.getOrCreate<LineSymbol>();
        line->stroke()->color() = Color::White;
        line->stroke()->width() = 2.5f;
        GeometryRasterizer ras( (int)_renderSize.x(), (int)_renderSize.y(), style );
        ras.draw( geom.get() );

        osg::Image* image = ras.finalize();
        const_cast<Frame*>(this)->setImage( image );
    }

    Control::draw( cx, out );       // draws the background
    ImageControl::draw( cx, out );  // draws the border
}

// ---------------------------------------------------------------------------

RoundedFrame::RoundedFrame()
{
    //nop
}

void
RoundedFrame::draw( const ControlContext& cx, DrawableList& out )
{
    if ( Geometry::hasBufferOperation() )
    {
        if ( !getImage() || getImage()->s() != _renderSize.x() || getImage()->t() != _renderSize.y() )
        {
            // create a rounded rectangle by buffering a rectangle. "buffer" value affects how rounded
            // the corners are.
            float buffer = Geometry::hasBufferOperation() ? 10.0f : 0.0f;

            osg::ref_ptr<Geometry> geom = new Polygon();
            geom->push_back( osg::Vec3d( buffer, buffer, 0 ) );
            geom->push_back( osg::Vec3d( _renderSize.x()-1-buffer, buffer, 0 ) );
            geom->push_back( osg::Vec3d( _renderSize.x()-1-buffer, _renderSize.y()-1-buffer, 0 ) );
            geom->push_back( osg::Vec3d( buffer, _renderSize.y()-1-buffer, 0 ) );

            BufferParameters bp;
            bp._capStyle = BufferParameters::CAP_ROUND;
            geom->buffer( buffer-1.0f, geom, bp );

            GeometryRasterizer ras( (int)_renderSize.x(), (int)_renderSize.y() );
            ras.draw( geom.get(), backColor().value() );

            osg::Image* image = ras.finalize();
            const_cast<RoundedFrame*>(this)->setImage( image );
        }

        ImageControl::draw( cx, out );
    }
    else
    {
        // fallback: draw a non-rounded frame.
        Frame::draw( cx, out );
    }
}

// ---------------------------------------------------------------------------

Container::Container() :
_spacing( 1 )
{
    //nop
}

void
Container::setFrame( Frame* frame )
{
    if ( frame != _frame.get() ) {
        _frame = frame;
        dirty();
    }
}

void
Container::setChildSpacing( float value )
{
    if ( value != _spacing ) {
        _spacing = value;
        dirty();
    }
}

void
Container::setChildHorizAlign( Alignment value )
{
    if ( !_childhalign.isSet() || _childhalign != value )
    {
        _childhalign = value;
        applyChildAligns();
    }
}

void
Container::setChildVertAlign( Alignment value )
{
    if ( !_childvalign.isSet() || _childvalign != value )
    {
        _childvalign = value;
        applyChildAligns();
    }
}

void
Container::applyChildAligns()
{
    if ( _childhalign.isSet() || _childvalign.isSet() )
    {
        for( ControlList::iterator i = mutable_children().begin(); i != mutable_children().end(); ++i )
        {
            Control* child = i->get();

            if ( _childvalign.isSet() && !child->vertAlign().isSet() )
                child->setVertAlign( *_childvalign );

            if ( _childhalign.isSet() && !child->horizAlign().isSet() )
                child->setHorizAlign( *_childhalign );
        }

        dirty();
    }
}

void
Container::calcSize(const ControlContext& cx, osg::Vec2f& out_size)
{
    if ( visible() == true )
    {
        if ( _frame.valid() )
        {
            _frame->setWidth( _renderSize.x() );
            _frame->setHeight( _renderSize.y() );

            osg::Vec2f dummy;
            _frame->calcSize( cx, dummy );
        }

        // no need to set the output vars.

        //_dirty = false;
    }
}

void
Container::calcFill(const ControlContext& cx)
{
    for( ControlList::iterator i = mutable_children().begin(); i != mutable_children().end(); ++i )
    {
        Control* child = i->get();
        child->calcFill( cx );
    }
}

void
Container::calcPos(const ControlContext& context, const osg::Vec2f& cursor, const osg::Vec2f& parentSize)
{
    Control::calcPos( context, cursor, parentSize );

    // process the frame.. it's not a child of the container
    if ( visible() == true && _frame.valid() )
    {
        _frame->calcPos( context, _renderPos - padding().offset(), parentSize );
    }
}

void
Container::draw( const ControlContext& cx, DrawableList& out )
{
    if ( visible() == true )
    {
        Control::draw( cx, out );
        if ( _frame.valid() )
            _frame->draw( cx, out );
    }
}

bool
Container::handle( const osgGA::GUIEventAdapter& ea, osgGA::GUIActionAdapter& aa, ControlContext& cx )
{
    bool handled = false;
    for( ControlList::const_reverse_iterator i = children().rbegin(); i != children().rend(); ++i )
    {
        Control* child = i->get();
        if (ea.getEventType() == osgGA::GUIEventAdapter::FRAME || child->intersects( ea.getX(), cx._vp->height() - ea.getY() ) )
            handled = child->handle( ea, aa, cx );
        if ( handled )
            break;
    }

    return handled ? handled : Control::handle( ea, aa, cx );
}

void
Container::addControls( const ControlVector& controls )
{
    for( ControlVector::const_iterator i = controls.begin(); i != controls.end(); ++i )
    {
        addControl( i->get() );
    }
}

// ---------------------------------------------------------------------------

VBox::VBox()
{
    //nop
}

void
VBox::addControl( Control* control, int index )
{
    if ( index < 0 )
        _controls.push_back( control );
    else
        _controls.insert( _controls.begin() + osg::minimum(index,(int)_controls.size()-1), control );
    control->setParent( this );

    applyChildAligns();
    dirty();
}

void
VBox::clearControls()
{
    _controls.clear();
    dirty();
}

void
VBox::calcSize(const ControlContext& cx, osg::Vec2f& out_size)
{
    if ( visible() == true )
    {
        _renderSize.set( 0, 0 );

        // collect all the members, growing the container size vertically
        for( ControlList::const_iterator i = _controls.begin(); i != _controls.end(); ++i )
        {
            Control* child = i->get();
            osg::Vec2f childSize;
            bool first = i == _controls.begin();

            child->calcSize( cx, childSize );

            _renderSize.x() = osg::maximum( _renderSize.x(), childSize.x() );
            _renderSize.y() += first ? childSize.y() : childSpacing() + childSize.y();
        }

        _renderSize.set(
            _renderSize.x() + padding().x(),
            _renderSize.y() + padding().y() );

        // process fills:


        out_size.set(
            _renderSize.x() + margin().x(),
            _renderSize.y() + margin().y() );

        Container::calcSize( cx, out_size );
    }
    else
    {
        out_size.set(0,0);
    }
}

void
VBox::calcFill(const ControlContext& cx)
{
    //Container::calcFill( cx );

    float used_x = padding().x();
    float used_y = padding().y() - childSpacing();

    Control* hc = 0L;
    Control* vc = 0L;

    for( ControlList::const_iterator i = _controls.begin(); i != _controls.end() && (!hc || !vc); ++i )
    {
        Control* child = i->get();

        used_y += child->margin().y() + childSpacing();
        if ( !hc && child->horizFill() )
        {
            hc = child;
            used_x += child->margin().x();
        }

        if ( !vc && child->vertFill() )
            vc = child;
        else
            used_y += child->renderSize().y();
    }

    if ( hc && renderWidth(hc) < (_renderSize.x() - used_x) )
        renderWidth(hc) = _renderSize.x() - used_x;

    if ( vc && renderHeight(vc) < (_renderSize.y() - used_y) )
        renderHeight(vc) = _renderSize.y() - used_y;
   
    Container::calcFill( cx );
}

void
VBox::calcPos(const ControlContext& cx, const osg::Vec2f& cursor, const osg::Vec2f& parentSize)
{
    Container::calcPos( cx, cursor, parentSize );

    osg::Vec2f childCursor = _renderPos;

    osg::Vec2f renderArea = _renderSize - padding().size();

    for( ControlList::const_iterator i = _controls.begin(); i != _controls.end(); ++i )
    {
        Control* child = i->get();
        child->calcPos( cx, childCursor, renderArea ); // GW1
        float deltaY = child->margin().top() + child->renderSize().y() + child->margin().bottom() + childSpacing();
        childCursor.y() += deltaY;
        renderArea.y() -= deltaY;
    }
}

void
VBox::draw( const ControlContext& cx, DrawableList& out )
{
    if ( visible() == true )
    {
        Container::draw( cx, out );
        for( ControlList::const_iterator i = _controls.begin(); i != _controls.end(); ++i )
            i->get()->draw( cx, out );
    }
}

// ---------------------------------------------------------------------------

HBox::HBox()
{
    //nop
}

void
HBox::addControl( Control* control, int index )
{
    if ( index < 0 )
        _controls.push_back( control );
    else
        _controls.insert( _controls.begin() + osg::minimum(index,(int)_controls.size()-1), control );
    
    control->setParent( this );
    applyChildAligns();

    dirty();
}

void
HBox::clearControls()
{
    _controls.clear();
    dirty();
}

void
HBox::calcSize(const ControlContext& cx, osg::Vec2f& out_size)
{
    if ( visible() == true )
    {
        _renderSize.set( 0, 0 );

        // collect all the members, growing the container is its orientation.
        for( ControlList::const_iterator i = _controls.begin(); i != _controls.end(); ++i )
        {
            Control* child = i->get();
            osg::Vec2f childSize;
            bool first = i == _controls.begin();

            child->calcSize( cx, childSize );

            _renderSize.x() += first ? childSize.x() : childSpacing() + childSize.x();
            _renderSize.y() = osg::maximum( _renderSize.y(), childSize.y() );
        }

        _renderSize.set(
            _renderSize.x() + padding().x(),
            _renderSize.y() + padding().y() );

        out_size.set(
            _renderSize.x() + margin().x(),
            _renderSize.y() + margin().y() );

        Container::calcSize( cx, out_size );
    }
}

void
HBox::calcFill(const ControlContext& cx)
{
    //Container::calcFill( cx );

    float used_x = padding().x() - childSpacing();
    float used_y = padding().y();

    Control* hc = 0L;
    Control* vc = 0L;

    for( ControlList::const_iterator i = _controls.begin(); i != _controls.end() && (!hc || !vc); ++i )
    {
        Control* child = i->get();

        //child->calcFill(cx);

        used_x += child->margin().x() + childSpacing();
        if ( !hc && child->horizFill() )
            hc = child;
        else
            used_x += child->renderSize().x();

        if ( !vc && child->vertFill() )
        {
            vc = child;
            used_y += child->margin().y();
        }
    }

    if ( hc && renderWidth(hc) < (_renderSize.x() - used_x) )
        renderWidth(hc) = _renderSize.x() - used_x;

    if ( vc && renderHeight(vc) < (_renderSize.y() - used_y) )
        renderHeight(vc) = _renderSize.y() - used_y;
   
    Container::calcFill( cx );
}

void
HBox::calcPos(const ControlContext& cx, const osg::Vec2f& cursor, const osg::Vec2f& parentSize)
{
    Container::calcPos( cx, cursor, parentSize );

    osg::Vec2f childCursor = _renderPos;

#if 0
    // collect all the members
    for( ControlList::const_iterator i = _controls.begin(); i != _controls.end(); ++i )
    {
        Control* child = i->get();
        child->calcPos( cx, childCursor, _renderSize - padding().size() ); // GW1
        childCursor.x() += child->margin().left() + child->renderSize().x() + child->margin().right() + childSpacing();
    }
#endif

    osg::Vec2f renderArea = _renderSize - padding().size();
    for( ControlList::const_iterator i = _controls.begin(); i != _controls.end(); ++i )
    {
        Control* child = i->get();
        child->calcPos( cx, childCursor, renderArea );
        float deltaX = child->margin().left() + child->renderSize().x() + child->margin().right() + childSpacing();
        childCursor.x() += deltaX;
        renderArea.x() -= deltaX;        
    }
}

void
HBox::draw( const ControlContext& cx, DrawableList& out ) 
{
    Container::draw( cx, out );
    for( ControlList::const_iterator i = _controls.begin(); i != _controls.end(); ++i )
        i->get()->draw( cx, out );
}

// ---------------------------------------------------------------------------

Grid::Grid()
{
    //nop
}

void
Grid::setControl( int col, int row, Control* child )
{
    if ( !child ) return;

    expandToInclude( col, row );

    Control* oldControl = cell( col, row ).get();
    if ( oldControl ) {
        ControlList::iterator i = std::find( _children.begin(), _children.end(), oldControl );
        if ( i != _children.end() ) 
            _children.erase( i );
    }

    cell( col, row ) = child;
    _children.push_back( child );

    child->setParent( this );
    applyChildAligns();

    dirty();
}

osg::ref_ptr<Control>&
Grid::cell(int col, int row)
{
    return _rows[row][col];
}

void
Grid::expandToInclude( int col, int row )
{
    while( (int)_rows.size() <= row )
        _rows.push_back( Row() );

    int maxCol = col;
    for( RowVector::iterator i = _rows.begin(); i != _rows.end(); ++i ) {
        if ( ((int)i->size())-1 > maxCol )
            maxCol = ((int)i->size())-1;
    }

    for( RowVector::iterator i = _rows.begin(); i != _rows.end(); ++i ) {
        Row& row = *i;
        while( (int)row.size() <= maxCol )
            row.push_back( 0L );
    }
}

void
Grid::addControl( Control* control, int index )
{
    // creates a new row and puts the control in its first column
    setControl( 0, _rows.size(), control );
}

void
Grid::addControls( const ControlVector& controls )
{
    unsigned row = _rows.size();
    unsigned col = 0;
    for( ControlVector::const_iterator i = controls.begin(); i != controls.end(); ++i, ++col )
    {
        if ( i->valid() )
        {
            setControl( col, row, i->get() );
        }
    }
}

void
Grid::clearControls()
{
    _rows.clear();
    _children.clear();
    _rowHeights.clear();
    _colWidths.clear();
    dirty();
}

void
Grid::calcSize( const ControlContext& cx, osg::Vec2f& out_size )
{
    if ( visible() == true )
    {
        _renderSize.set( 0, 0 );

        int numRows = _rows.size();
        int numCols = numRows > 0 ? _rows[0].size() : 0;

        _rowHeights.assign( numRows, 0.0f );
        _colWidths.assign( numCols, 0.0f );

        if ( numRows > 0 && numCols > 0 )
        {
            for( int r=0; r<numRows; ++r )
            { 
                //for( int c=0; c<_rows[r].size(); ++c )
                for( int c=0; c<numCols; ++c )
                {
                    Control* child = cell(c,r).get();
                    if ( child )
                    {
                        osg::Vec2f childSize;
                        child->calcSize( cx, childSize );

                        if ( childSize.x() > _colWidths[c] )
                            _colWidths[c] = childSize.x();
                        if ( childSize.y() > _rowHeights[r] )
                            _rowHeights[r] = childSize.y();
                    }
                }
            }

            for( int c=0; c<numCols; ++c )
                _renderSize.x() += _colWidths[c];
            _renderSize.x() += childSpacing() * (numCols-1);

            for( int r=0; r<numRows; ++r )
                _renderSize.y() += _rowHeights[r];
            _renderSize.y() += childSpacing() * (numRows-1);
        }
        
        _renderSize.set(
            _renderSize.x() + padding().x(),
            _renderSize.y() + padding().y() );

        out_size.set(
            _renderSize.x() + margin().x(),
            _renderSize.y() + margin().y() );

        Container::calcSize( cx, out_size );
    }
}

void
Grid::calcFill(const ControlContext& cx)
{
    Container::calcFill( cx );

    int numRows = _rows.size();
    int numCols = numRows > 0 ? _rows[0].size() : 0;

    for( int r=0; r<numRows; ++r )
    {
        for( int c=0; c<numCols; ++c ) //<_rows[r].size(); ++c )
        {
            Control* child = cell(c,r).get();

            if ( child )
            {
                if ( child->horizFill() )
                    renderWidth(child) = _colWidths[c] - child->margin().x();
                if ( child->vertFill() )
                    renderHeight(child) = _rowHeights[r] - child->margin().y();
            }
        }
    }

    //Container::calcFill( cx );
}

void
Grid::calcPos( const ControlContext& cx, const osg::Vec2f& cursor, const osg::Vec2f& parentSize )
{
    Container::calcPos( cx, cursor, parentSize );

    int numRows = _rows.size();
    int numCols = numRows > 0 ? _rows[0].size() : 0;

    osg::Vec2f childCursor = _renderPos;

    for( int r=0; r<numRows; ++r )
    {
        for( int c=0; c<numCols; ++c )
        {
            Control* child = cell(c,r).get();
            if ( child )
            {
                osg::Vec2f cellSize( _colWidths[c], _rowHeights[r] );
                child->calcPos( cx, childCursor, cellSize );
            }
            childCursor.x() += _colWidths[c] + childSpacing();
        }
        childCursor.x() = _renderPos.x();
        childCursor.y() += _rowHeights[r] + childSpacing();
    }
}

void
Grid::draw( const ControlContext& cx, DrawableList& out )
{
    if (visible() == true)
    {
        Container::draw( cx, out );
        for( ControlList::const_iterator i = _children.begin(); i != _children.end(); ++i )
            i->get()->draw( cx, out );
    }
}

// ---------------------------------------------------------------------------

namespace osgEarth { namespace Util { namespace Controls
{
    // This handler keeps an eye on the viewport and informs the control surface when it changes.
    // We need this info since controls position from the upper-left corner.
    struct ViewportHandler : public osgGA::GUIEventHandler
    {
        ViewportHandler( ControlCanvas* cs ) : _cs(cs), _width(0), _height(0), _first(true) { }

        bool handle( const osgGA::GUIEventAdapter& ea, osgGA::GUIActionAdapter& aa )
        {
            if ( ea.getEventType() == osgGA::GUIEventAdapter::RESIZE || _first )
            {
                osg::Camera* cam = aa.asView()->getCamera();
                if ( cam && cam->getViewport() )
                {
                    const osg::Viewport* vp = cam->getViewport();
                    if ( _first || vp->width() != _width || vp->height() != _height )
                    {
                        _cs->setProjectionMatrix(osg::Matrix::ortho2D( 0, vp->width()-1, 0, vp->height()-1 ) );

                        ControlContext cx;
                        cx._view = aa.asView();
                        cx._vp = new osg::Viewport( 0, 0, vp->width(), vp->height() );
                        cx._viewContextID = aa.asView()->getCamera()->getGraphicsContext()->getState()->getContextID();
                        _cs->setControlContext( cx );

                        _width  = (int)vp->width();
                        _height = (int)vp->height();
                    }
                    if ( vp->width() != 0 && vp->height() != 0 )
                    {
                        _first = false;
                    }
                }
            }
            return false;
        }
        ControlCanvas* _cs;
        int _width, _height;
        bool _first;
    };

    struct ControlCanvasEventHandler : public osgGA::GUIEventHandler
    {
        ControlCanvasEventHandler( ControlCanvas* cs ) : _cs(cs) { }

        bool handle( const osgGA::GUIEventAdapter& ea, osgGA::GUIActionAdapter& aa )
        {
            return _cs->handle( ea, aa );
        }

        ControlCanvas* _cs;
    };

    // This callback installs a control canvas under a view.
    struct CanvasInstaller : public osg::NodeCallback
    {
        CanvasInstaller( ControlCanvas* canvas, osg::Camera* camera )
            : _canvas( canvas )
        {
            _oldCallback = camera->getUpdateCallback();
            camera->setUpdateCallback( this );
        }
        
        void operator()( osg::Node* node, osg::NodeVisitor* nv )
        {
            osg::Camera* camera = static_cast<osg::Camera*>(node);
            osgViewer::View* view2 = dynamic_cast<osgViewer::View*>(camera->getView());
            install( view2, _canvas.get() );
            camera->setUpdateCallback( _oldCallback.get() );
        }

        static void install( osgViewer::View* view2, ControlCanvas* canvas )
        {
            osg::Node* node = view2->getSceneData();
            osg::Group* group = new osg::Group();
            if ( node )
                group->addChild( node );
            group->addChild( canvas );
            
            // must save the manipulator matrix b/c calling setSceneData causes
            // the view to call home() on the manipulator.
            osg::Matrixd savedMatrix;
            osgGA::MatrixManipulator* manip = view2->getCameraManipulator();
            if ( manip )
                savedMatrix = manip->getMatrix();

            view2->setSceneData( group );

            // restore it
            if ( manip )
                manip->setByMatrix( savedMatrix );
        }

        osg::ref_ptr<ControlCanvas>     _canvas;
        osg::ref_ptr<osg::NodeCallback> _oldCallback;
    };

} } } // namespace osgEarth::Util::Controls

// ---------------------------------------------------------------------------

ControlNode::ControlNode( Control* control, float priority ) :
_control ( control ),
_priority( priority )
{
    setCullingActive( false );
}

osg::BoundingSphere
ControlNode::computeBound() const
{
    return osg::BoundingSphere( osg::Vec3(0,0,0), 0.5 );
}

void
ControlNode::traverse( osg::NodeVisitor& nv )
{
    if ( nv.getVisitorType() == osg::NodeVisitor::CULL_VISITOR )
    {
        static osg::Vec3d s_zero(0,0,0);
        static osg::Vec4d s_zero_w(0,0,0,1);
        osgUtil::CullVisitor* cv = static_cast<osgUtil::CullVisitor*>( &nv );

        //setCullingActive( true );
        //cv->setSmallFeatureCullingPixelSize(0);

        // pull up the per-view data for this view:
        PerViewData& data = _perViewData[cv->getCurrentCamera()->getView()];

        // if it's uninitialized, find the corresponding control canvas and 
        // cache a reference to its control node bin:
        if ( !data._canvas.valid() )
        {
            data._canvas = ControlCanvas::get( cv->getCurrentCamera()->getView(), true );
            if ( data._canvas.valid() )
            {
                ControlNodeBin* bin = static_cast<ControlCanvas*>(data._canvas.get())->getControlNodeBin();
                bin->addNode( this );
            }
        }

        if ( data._canvas.valid() )
        {
            // calculate its screen position:
            //data._screenPos = s_zero * (*cv->getMVPW());

            osg::Vec4d clip = s_zero_w * (*cv->getModelViewMatrix()) * (*cv->getProjectionMatrix());
            osg::Vec3d clip_ndc( clip.x()/clip.w(), clip.y()/clip.w(), clip.z()/clip.w() );
            data._screenPos = clip_ndc * cv->getWindowMatrix();

            if ( clip_ndc.z() > 1.0 ) // node is behind the near clip plane
            {
                data._obscured = true;
            }
            else if ( data._obscured == true )
            {
                data._obscured = false;
                data._visibleTime = cv->getFrameStamp()->getReferenceTime();
            }
        }

        data._visitFrame = cv->getFrameStamp()->getFrameNumber();
    }

    // ControlNode has no children, so no point in calling traverse.
    osg::Node::traverse(nv);
}

ControlNode::PerViewData::PerViewData() :
_obscured   ( true ),
_visibleTime( 0.0 ),
_screenPos  ( 0.0, 0.0, 0.0 )
{
    //nop
}

// ---------------------------------------------------------------------------

ControlNodeBin::ControlNodeBin() :
_sortingEnabled( true ),
_sortByDistance( true ),
_fading        ( true )
{
    _group = new Group();

    osg::StateSet* stateSet = _group->getOrCreateStateSet();

    osg::Program* program = new osg::Program();
    program->addShader( new osg::Shader( osg::Shader::VERTEX, s_controlVertexShader ) );
    program->addShader( new osg::Shader( osg::Shader::FRAGMENT, s_labelControlFragmentShader ) );
    stateSet->setAttributeAndModes( program, osg::StateAttribute::ON );

    osg::Uniform* defaultOpacity = new osg::Uniform( osg::Uniform::FLOAT, "opacity" );
    defaultOpacity->set( 1.0f );
    stateSet->addUniform( defaultOpacity );

    osg::Uniform* defaultVisibleTime = new osg::Uniform( osg::Uniform::FLOAT, "visibleTime" );
    defaultVisibleTime->set( 0.0f );
    stateSet->addUniform( defaultVisibleTime );    
}

void
ControlNodeBin::setFading( bool value )
{
    _fading = value;
}

void
ControlNodeBin::draw( const ControlContext& context, bool newContext, int bin )
{
    const osg::Viewport* vp = context._vp.get();
    osg::Vec2f surfaceSize( context._vp->width(), context._vp->height() );

    // we don't really need to keep this list in the object, but that prevents it from having to
    // reallocate it each time
    _taken.clear();

    ControlNodeCollection* drawList = 0L;
    ControlNodeCollection byDepth;

    if ( _sortingEnabled && _sortByDistance )
    {
        for( ControlNodeCollection::iterator i = _controlNodes.begin(); i != _controlNodes.end(); i++) 
        {
            ControlNode* node = i->second.get();
            if ( node->getNumParents() == 0 )
            {
              _renderNodes.erase( node );
              _controlNodes.erase( i );
            }
            else
            {
                ControlNode::PerViewData& nodeData = node->getData( context._view );
                byDepth.insert( ControlNodePair(nodeData._screenPos.z(), node) );
            }
        }

        drawList = &byDepth;
    }
    else
    {
        drawList = &_controlNodes;
    }

    for( ControlNodeCollection::iterator i = drawList->begin(); i != drawList->end(); ) 
    {
        ControlNode* node = i->second.get();
        osg::MatrixTransform* xform = _renderNodes[node];

        // check to see if the node as removed
        bool nodeActive = node->getNumParents() > 0;

        if ( nodeActive )
        {
          ControlNode::PerViewData& nodeData = node->getData( context._view );
          Control* control = node->getControl();

          // if the context changed (e.g., viewport resize), we need to mark all nodes as dirty
          // even if they're obscured...that way they will regenerate properly next time
          if ( newContext )
          {
              control->dirty();
          }

          bool visible = true;

          if ( context._frameStamp->getFrameNumber() - nodeData._visitFrame > 2 )
          {
              visible = false;
          }

          else if ( nodeData._obscured == false )
          {
              const osg::Vec3f& nPos = nodeData._screenPos;
              const osg::Vec2f& size = control->renderSize();

              // calculate the rendering offset based on alignment:
              float x, y;

              if ( node->anchorPoint().isSet() )
              {
                  //TODO!!
              }
              else
              {
                  x =
                    control->horizAlign() == Control::ALIGN_LEFT  ? nPos.x() - size.x() :
                    control->horizAlign() == Control::ALIGN_RIGHT ? nPos.x() :
                    nPos.x() - size.x()*0.5;

                  y =
                    control->vertAlign() == Control::ALIGN_BOTTOM ? nPos.y() :
                    control->vertAlign() == Control::ALIGN_TOP    ? nPos.y() + size.y() :
                    nPos.y() + size.y()*0.5;
              }

              xform->setMatrix( osg::Matrixd::translate(x, y-context._vp->height(), 0) );

              osg::BoundingBox bbox( x, y, 0.0, x+size.x(), y+size.y(), 1.0 );
              if ( _sortingEnabled )
              {
                  // prevent overlap.
                  for( std::vector<osg::BoundingBox>::iterator u = _taken.begin(); u != _taken.end(); ++u )
                  {
                      if ( u->intersects( bbox ) )
                      {
                          nodeData._obscured = true;
                          break;
                      }
                  }
              }

              if ( nodeData._obscured == false )
              {
                  if ( _sortingEnabled )
                    _taken.push_back( bbox );

                  // the geode holding this node's geometry:
                  osg::Geode* geode = static_cast<osg::Geode*>( xform->getChild(0) );

                  // if the control changed, we need to rebuild its drawables:
                  if ( control->isDirty() )
                  {
                      // clear out the geode:
                      geode->removeDrawables( 0, geode->getNumDrawables() );

                      // calculate the size of the control in screen space:
                      osg::Vec2f dummySize;
                      control->calcSize( context, dummySize );
                      control->calcFill( context );

                      // only need to do this if the control has children ... (pos is always 0,0)
                      control->calcPos( context, osg::Vec2f(0,0), size );
                   
                      // build the drawables for the geode and insert them:
                      DrawableList drawables;
                      control->draw( context, drawables );

                      for( DrawableList::iterator j = drawables.begin(); j != drawables.end(); ++j )
                      {
                          j->get()->setDataVariance( osg::Object::DYNAMIC );

                          osg::StateSet* stateSet = j->get()->getOrCreateStateSet();
                          stateSet->setRenderBinDetails( bin++, "RenderBin" );
                          geode->addDrawable( j->get() );
                      }
                  }

                  if ( _fading )
                  {
                      // update the "visible time" uniform if it's changed. this will cause the
                      // shader to "fade in" the label when it becomes visible.
                      if ( !nodeData._uniform.valid() )
                      {
                          nodeData._uniform = new osg::Uniform( osg::Uniform::FLOAT, "visibleTime" );
                          geode->getOrCreateStateSet()->addUniform( nodeData._uniform.get() );
                      }

                      float oldValue;
                      nodeData._uniform->get( oldValue );
                      if ( oldValue != nodeData._visibleTime )
                          nodeData._uniform->set( nodeData._visibleTime );
                  }
              }

              visible = !nodeData._obscured;
          }
          
          // adjust the visibility
          xform->setNodeMask( visible ? ~0 : 0 );

          ++i;
        }
        else
        {
          _renderNodes.erase( node );
          _controlNodes.erase( i++ );
        }
    }
}

void
ControlNodeBin::addNode( ControlNode* controlNode )
{
    // if we see a node with a non-zero priority, assume we're sorting
    // by priority.
    if ( controlNode->getPriority() != 0.0f )
        _sortByDistance = false;

    // record the node in priority order.
    ControlNodeCollection::iterator ptr = _controlNodes.insert(
        ControlNodePair( -controlNode->getPriority(), controlNode ) );

    // record it in the index.
    _index.insert( ControlIndexPair(controlNode->getControl(), ptr) );

    // create and cache a transform/geode pair for the node. the xform will position
    // the geode in 2D space.
    osg::MatrixTransform* xform = new osg::MatrixTransform();
    osg::Geode* geode = new osg::Geode();
    xform->addChild( geode );
    _renderNodes.insert( RenderNodePair(controlNode, xform) );

    // put it in the render graph.
    _group->addChild( xform );
}

// ---------------------------------------------------------------------------

ControlCanvas::ViewCanvasMap ControlCanvas::_viewCanvasMap;
OpenThreads::Mutex           ControlCanvas::_viewCanvasMapMutex;

ControlCanvas*
ControlCanvas::get( osg::View* view, bool installInSceneData )
{
    ControlCanvas* canvas = 0L;

    OpenThreads::ScopedLock<OpenThreads::Mutex> lock( _viewCanvasMapMutex );

    ViewCanvasMap::iterator i = _viewCanvasMap.find( view );
    if ( i != _viewCanvasMap.end() )
    {
        canvas = i->second;
    }

    else
    {
        // Not found, so create one. If requested, add a callback that will
        // automatically install it in the view's scene data during the 
        // next update traversal.
        osgViewer::View* view2 = dynamic_cast<osgViewer::View*>(view);
        if ( view2 )
        {
            canvas = new ControlCanvas( view2, false );
            _viewCanvasMap[view] = canvas;

            if ( installInSceneData )
                new CanvasInstaller( canvas, view->getCamera() );
        }
    }

    return canvas;
}

// ---------------------------------------------------------------------------

ControlCanvas::ControlCanvas( osgViewer::View* view ) :
_contextDirty(true)
{
    init( view, true );
}

ControlCanvas::ControlCanvas( osgViewer::View* view, bool registerCanvas ) :
_contextDirty( true )
{
    init( view, registerCanvas );
}

void
ControlCanvas::init( osgViewer::View* view, bool registerCanvas )
{
    this->setDataVariance( osg::Object::DYNAMIC );

    view->addEventHandler( new ViewportHandler(this) );
    view->addEventHandler( new ControlCanvasEventHandler(this) );

    setReferenceFrame(osg::Transform::ABSOLUTE_RF);
    setViewMatrix(osg::Matrix::identity());
    setClearMask(GL_DEPTH_BUFFER_BIT);
    setRenderOrder(osg::Camera::POST_RENDER); 
    setAllowEventFocus( true );
    
    // activate the update traversal
    ADJUST_UPDATE_TRAV_COUNT( this, 1 );

    osg::StateSet* ss = getOrCreateStateSet();
    ss->setMode( GL_LIGHTING, osg::StateAttribute::OFF | osg::StateAttribute::OVERRIDE );
    ss->setMode( GL_BLEND, osg::StateAttribute::ON | osg::StateAttribute::OVERRIDE );
    ss->setAttributeAndModes( new osg::Depth( osg::Depth::LEQUAL, 0, 1, false ) );

    // this is necessary b/c osgText puts things in this bin too and we can't override that
    ss->setRenderingHint( osg::StateSet::TRANSPARENT_BIN );
    ss->setBinNumber(999999);

    _controlNodeBin = new ControlNodeBin();
    this->addChild( _controlNodeBin->getControlGroup() );

    // register this canvas.
    if ( registerCanvas )
    {
        OpenThreads::ScopedLock<OpenThreads::Mutex> lock( _viewCanvasMapMutex );
        _viewCanvasMap[view] = this;
    }
}

ControlCanvas::~ControlCanvas()
{
    OpenThreads::ScopedLock<OpenThreads::Mutex> lock( _viewCanvasMapMutex );
    _viewCanvasMap.erase( _context._view );
}

void
ControlCanvas::setAllowControlNodeOverlap( bool value )
{
    getControlNodeBin()->_sortingEnabled = !value;
}

void
ControlCanvas::addControl( Control* control )
{
    osg::Geode* geode = new osg::Geode();
    _geodeTable[control] = geode;
    addChild( geode );
    control->dirty();    
    _controls.push_back( control );
}

void
ControlCanvas::removeControl( Control* control )
{
    GeodeTable::iterator i = _geodeTable.find( control );
    if ( i != _geodeTable.end() )
    {
         removeChild( i->second );
         _geodeTable.erase( i );
    }
    ControlList::iterator j = std::find( _controls.begin(), _controls.end(), control );
    if ( j != _controls.end() )
        _controls.erase( j );
}

Control*
ControlCanvas::getControlAtMouse( float x, float y ) const
{
    for( ControlList::const_iterator i = _controls.begin(); i != _controls.end(); ++i )
    {
        Control* control = i->get();
        if ( control->intersects( x, _context._vp->height() - y ) )
            return control;
    }
    return 0L;
}

bool
ControlCanvas::handle( const osgGA::GUIEventAdapter& ea, osgGA::GUIActionAdapter& aa )
{
	for (ControlList::reverse_iterator i = _controls.rbegin(); i != _controls.rend(); ++i)
	{
		Control* control = i->get();
		if (control->isDirty())
		{
			aa.requestRedraw();
			break;
		}
	}

	bool handled = false;
    //Send a frame event to all controls
    if ( ea.getEventType() == osgGA::GUIEventAdapter::FRAME )
    {
        for( ControlList::reverse_iterator i = _controls.rbegin(); i != _controls.rend(); ++i )
        {
            i->get()->handle(ea, aa, _context);
        }
        return handled;
    }


    float invY = _context._vp->height() - ea.getY();

    for( ControlList::reverse_iterator i = _controls.rbegin(); i != _controls.rend(); ++i )
    {
        Control* control = i->get();
        if ( control->intersects( ea.getX(), invY ) )
        {
            handled = control->handle( ea, aa, _context );
            if ( handled )
                break;
        }
    }

    if ( _context._active.size() > 1 )
    {
        _context._active.front()->setActive( false );
        _context._active.pop();
    }

    if ( _context._active.size() > 0 )
    {
        bool hit = _context._active.front()->intersects( ea.getX(), invY );
        _context._active.front()->setActive( hit );
        if ( !hit )
            _context._active.pop();
    }

    return handled; //_context._active.size() > 0;
}

void
ControlCanvas::update( const osg::FrameStamp* frameStamp )
{
    _context._frameStamp = frameStamp;

    int bin = 0;
    for( ControlList::iterator i = _controls.begin(); i != _controls.end(); ++i )
    {
        Control* control = i->get();
        if ( control->isDirty() || _contextDirty )
        {
            osg::Vec2f size;
            control->calcSize( _context, size );
            control->calcFill( _context );

            osg::Vec2f surfaceSize( _context._vp->width(), _context._vp->height() );
            control->calcPos( _context, osg::Vec2f(0,0), surfaceSize );

            osg::Geode* geode = _geodeTable[control];
            geode->removeDrawables( 0, geode->getNumDrawables() );
            DrawableList drawables;
            control->draw( _context, drawables );

            for( DrawableList::iterator j = drawables.begin(); j != drawables.end(); ++j )
            {
                j->get()->setDataVariance( osg::Object::DYNAMIC );
                j->get()->getOrCreateStateSet()->setBinNumber( bin++ );
                geode->addDrawable( j->get() );
            }
        }
    }

    if ( _controlNodeBin.valid() )
    {
        _controlNodeBin->draw( _context, _contextDirty, bin );
    }

    _contextDirty = false;
}

void
ControlCanvas::traverse( osg::NodeVisitor& nv )
{
    if ( nv.getVisitorType() == osg::NodeVisitor::UPDATE_VISITOR )
    {
        update( nv.getFrameStamp() );
    }

    osg::Camera::traverse( nv );
}

void
ControlCanvas::setControlContext( const ControlContext& cx )
{
    _context = cx;
    _contextDirty = true;
}<|MERGE_RESOLUTION|>--- conflicted
+++ resolved
@@ -496,19 +496,12 @@
 }
 
 void
-<<<<<<< HEAD
-LabelControl::setText( const std::string& value, osgText::String::Encoding encoding)
-{
-    setText(value);
-    _encoding = encoding;
-=======
 LabelControl::setEncoding( osgText::String::Encoding value )
 {
 	if ( value != _encoding ) {
 		_encoding = value;
 		dirty();
 	}
->>>>>>> e87d7f50
 }
 
 void
@@ -555,11 +548,7 @@
         t->getOrCreateStateSet()->setAttributeAndModes( program, osg::StateAttribute::ON );
 #endif
 
-<<<<<<< HEAD
-        t->setText( _text, _encoding );
-=======
 		t->setText( _text, _encoding );
->>>>>>> e87d7f50
         // yes, object coords. screen coords won't work becuase the bounding box will be wrong.
         t->setCharacterSizeMode( osgText::Text::OBJECT_COORDS );
         t->setCharacterSize( _fontSize );
