#version $GLSL_VERSION_STR
$GLSL_DEFAULT_PRECISION_FLOAT

#pragma vp_entryPoint oe_fog_frag
#pragma vp_location   fragment_lighting
<<<<<<< HEAD
=======
#pragma vp_order      1.1
>>>>>>> 8d86b840

varying float oe_fogFactor;

void oe_fog_frag(inout vec4 color)
{        
    color.rgb = mix( gl_Fog.color.rgb, color.rgb, oe_fogFactor);
}<|MERGE_RESOLUTION|>--- conflicted
+++ resolved
@@ -3,10 +3,7 @@
 
 #pragma vp_entryPoint oe_fog_frag
 #pragma vp_location   fragment_lighting
-<<<<<<< HEAD
-=======
 #pragma vp_order      1.1
->>>>>>> 8d86b840
 
 varying float oe_fogFactor;
 
