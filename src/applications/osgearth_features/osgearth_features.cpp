/* -*-c++-*- */
/* osgEarth - Dynamic map generation toolkit for OpenSceneGraph
* Copyright 2008-2010 Pelican Mapping
* http://osgearth.org
*
* osgEarth is free software; you can redistribute it and/or modify
* it under the terms of the GNU Lesser General Public License as published by
* the Free Software Foundation; either version 2 of the License, or
* (at your option) any later version.
*
* This program is distributed in the hope that it will be useful,
* but WITHOUT ANY WARRANTY; without even the implied warranty of
* MERCHANTABILITY or FITNESS FOR A PARTICULAR PURPOSE.  See the
* GNU Lesser General Public License for more details.
*
* You should have received a copy of the GNU Lesser General Public License
* along with this program.  If not, see <http://www.gnu.org/licenses/>
*/

#include <osg/Notify>
#include <osgGA/StateSetManipulator>
#include <osgViewer/Viewer>
#include <osgViewer/ViewerEventHandlers>
#include <osgEarth/Map>
#include <osgEarth/MapNode>
#include <osgEarthUtil/EarthManipulator>
#include <osgEarthUtil/AutoClipPlaneHandler>

#include <osgEarthSymbology/Style>
#include <osgEarthSymbology/GeometrySymbol>

#include <osgEarthDrivers/gdal/GDALOptions>
#include <osgEarthDrivers/feature_ogr/OGRFeatureOptions>
#include <osgEarthDrivers/agglite/AGGLiteOptions>
#include <osgEarthDrivers/model_feature_geom/FeatureGeomModelOptions>
#include <osgEarthDrivers/model_feature_stencil/FeatureStencilModelOptions>

using namespace osgEarth;
using namespace osgEarth::Features;
using namespace osgEarth::Drivers;
using namespace osgEarth::Symbology;
using namespace osgEarth::Util;

//
// NOTE: run this sample from the repo/tests directory.
//
int main(int argc, char** argv)
{
    osg::ArgumentParser arguments(&argc,argv);

    bool useGeom    = arguments.read("--geometry");
    bool useOverlay = arguments.read("--overlay");
    bool useStencil = arguments.read("--stencil");
    bool useMem     = arguments.read("--mem");

    osgViewer::Viewer viewer(arguments);

    // Start by creating the map:
    Map* map = new Map();

    // Start with a basemap imagery layer; we'll be using the GDAL driver
    // to load a local GeoTIFF file:
    GDALOptions basemapOpt;
    basemapOpt.url() = "../data/world.tif";
    map->addImageLayer( new ImageLayer( ImageLayerOptions("basemap", basemapOpt) ) );

    LineString* line = new LineString();
    line->push_back( osg::Vec3d( 0.0, 41.79, 0.0 ) );
    line->push_back( osg::Vec3d( -90.0, 41.79, 0.0 ) );    

    // Next we add a feature layer. First configure a feature driver to 
    // load the vectors from a shapefile:
    OGRFeatureOptions featureOpt;
<<<<<<< HEAD
    featureOpt.geometry() = line;
    //featureOpt.url() = "../data/usa.shp";
=======
    if ( !useMem )
    {
        featureOpt.url() = "../data/usa.shp";
    }
    else
    {
        Ring* line = new Ring();
        line->push_back( osg::Vec3d(-60, 20, 0) );
        line->push_back( osg::Vec3d(-120, 20, 0) );
        line->push_back( osg::Vec3d(-120, 60, 0) );
        line->push_back( osg::Vec3d(-60, 60, 0) );
        featureOpt.geometry() = line;
    }
>>>>>>> 45ef10ca

    // Define a style for the feature data. Since we are going to render the
    // vectors as lines, configure the line symbolizer:
    Style* style = new Style;

    LineSymbol* ls = new LineSymbol;
    ls->stroke()->color() = osg::Vec4f( 1,1,0,1 ); // yellow
<<<<<<< HEAD
    ls->stroke()->width() = 1.0f;
=======
    ls->stroke()->width() = 3.0f;
>>>>>>> 45ef10ca
    style->addSymbol(ls);

    // That's it, the map is ready; now create a MapNode to render the Map:
    MapNodeOptions mapNodeOptions;
    mapNodeOptions.enableLighting() = false;

    MapNode* mapNode = new MapNode( map, mapNodeOptions );

    // Now we'll choose the AGG-Lite driver to render the features. By the way, the
    // feature data is actually polygons, so we override that to treat it as lines.
    // We apply the feature driver and set the style as well.
    if (useStencil)
    {
        FeatureStencilModelOptions worldOpt;
        worldOpt.featureOptions() = featureOpt;
        worldOpt.geometryTypeOverride() = Geometry::TYPE_LINESTRING;
        worldOpt.styles()->addStyle( style );
        worldOpt.enableLighting() = false;
        worldOpt.depthTestEnabled() = false;
        map->addModelLayer( new ModelLayer( "my features", worldOpt ) );
    }
    else if (useGeom || useOverlay)
    {
        FeatureGeomModelOptions worldOpt;
        worldOpt.featureOptions() = featureOpt;
        worldOpt.geometryTypeOverride() = Geometry::TYPE_LINESTRING;
        worldOpt.styles()->addStyle( style );
        worldOpt.enableLighting() = false;
        worldOpt.depthTestEnabled() = false;

        ModelLayerOptions options( "my features", worldOpt );
        options.overlay() = useOverlay;
        map->addModelLayer( new ModelLayer(options) );
    }
    else // rasterize
    {
        AGGLiteOptions worldOpt;
        worldOpt.featureOptions() = featureOpt;
        worldOpt.geometryTypeOverride() = Geometry::TYPE_LINESTRING;
        worldOpt.styles()->addStyle( style );
        map->addImageLayer( new ImageLayer( ImageLayerOptions("world", worldOpt) ) );
    }

    viewer.setSceneData( mapNode );
    viewer.setCameraManipulator( new EarthManipulator() );

    if ( !useStencil && !useOverlay )
        viewer.addEventHandler( new osgEarth::Util::AutoClipPlaneHandler );

    // add some stock OSG handlers:
    viewer.addEventHandler(new osgViewer::StatsHandler());
    viewer.addEventHandler(new osgViewer::WindowSizeHandler());
    viewer.addEventHandler(new osgGA::StateSetManipulator(viewer.getCamera()->getOrCreateStateSet()));

    return viewer.run();
}<|MERGE_RESOLUTION|>--- conflicted
+++ resolved
@@ -64,17 +64,9 @@
     basemapOpt.url() = "../data/world.tif";
     map->addImageLayer( new ImageLayer( ImageLayerOptions("basemap", basemapOpt) ) );
 
-    LineString* line = new LineString();
-    line->push_back( osg::Vec3d( 0.0, 41.79, 0.0 ) );
-    line->push_back( osg::Vec3d( -90.0, 41.79, 0.0 ) );    
-
     // Next we add a feature layer. First configure a feature driver to 
     // load the vectors from a shapefile:
     OGRFeatureOptions featureOpt;
-<<<<<<< HEAD
-    featureOpt.geometry() = line;
-    //featureOpt.url() = "../data/usa.shp";
-=======
     if ( !useMem )
     {
         featureOpt.url() = "../data/usa.shp";
@@ -88,7 +80,6 @@
         line->push_back( osg::Vec3d(-60, 60, 0) );
         featureOpt.geometry() = line;
     }
->>>>>>> 45ef10ca
 
     // Define a style for the feature data. Since we are going to render the
     // vectors as lines, configure the line symbolizer:
@@ -96,11 +87,7 @@
 
     LineSymbol* ls = new LineSymbol;
     ls->stroke()->color() = osg::Vec4f( 1,1,0,1 ); // yellow
-<<<<<<< HEAD
-    ls->stroke()->width() = 1.0f;
-=======
     ls->stroke()->width() = 3.0f;
->>>>>>> 45ef10ca
     style->addSymbol(ls);
 
     // That's it, the map is ready; now create a MapNode to render the Map:
