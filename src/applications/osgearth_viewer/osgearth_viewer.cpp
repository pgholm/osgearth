--- conflicted
+++ resolved
@@ -18,35 +18,29 @@
 */
 
 #include <osg/Notify>
-
+#include <osg/Depth>
 #include <osgGA/StateSetManipulator>
 #include <osgGA/GUIEventHandler>
 #include <osgViewer/Viewer>
 #include <osgViewer/ViewerEventHandlers>
-
 #include <osgEarth/MapNode>
 #include <osgEarth/XmlUtils>
 #include <osgEarth/Viewpoint>
-
+#include <osgEarthUtil/EarthManipulator>
+#include <osgEarthUtil/AutoClipPlaneHandler>
+#include <osgEarthUtil/Controls>
+#include <osgEarthUtil/SkyNode>
+#include <osgEarthUtil/MouseCoordsTool>
+#include <osgEarthUtil/LatLongFormatter>
+#include <osgEarthUtil/FeatureQueryTool>
 #include <osgEarthSymbology/Color>
-
+#include <osgEarthAnnotation/Decluttering>
 #include <osgEarthAnnotation/AnnotationRegistry>
 #include <osgEarthAnnotation/AnnotationData>
-#include <osgEarthAnnotation/Decluttering>
-
 #include <osgEarthDrivers/kml/KML>
 #include <osgEarthDrivers/ocean_surface/OceanSurface>
 #include <osgEarthFeatures/FeatureSourceNode>
 #include <osgEarthFeatures/FeatureSource>
-
-#include <osgEarthUtil/EarthManipulator>
-#include <osgEarthUtil/AutoClipPlaneHandler>
-#include <osgEarthUtil/Controls>
-#include <osgEarthUtil/SkyNode>
-#include <osgEarthUtil/LatLongFormatter>
-#include <osgEarthUtil/MouseCoordsTool>
-
-#define LC "[viewer] "
 
 using namespace osgEarth::Util;
 using namespace osgEarth::Util::Controls;
@@ -63,10 +57,11 @@
     OE_NOTICE << "USAGE: osgearth_viewer [options] file.earth" << std::endl;
     OE_NOTICE << "   --sky           : activates the atmospheric model" << std::endl;
     OE_NOTICE << "   --ocean         : activates the ocean surface model" << std::endl;
-    OE_NOTICE << "   --noautoclip    : deactivates the auto clip-plane handler" << std::endl;
+    OE_NOTICE << "   --autoclip      : activates the auto clip-plane handler" << std::endl;
     OE_NOTICE << "   --dms           : format coordinates as degrees/minutes/seconds" << std::endl;
     OE_NOTICE << "   --mgrs          : format coordinates as MGRS" << std::endl;
     
+        
     return -1;
 }
 
@@ -74,6 +69,8 @@
 static Control*          s_controlPanel  =0L;
 static SkyNode*          s_sky           =0L;
 static OceanSurfaceNode* s_ocean         =0L;
+static bool              s_dms           =false;
+static bool              s_mgrs          =false;
 
 struct SkySliderHandler : public ControlEventHandler
 {
@@ -134,6 +131,7 @@
         s_manip->setViewpoint( _vp, 4.5 );
     }
 };
+
 
 void
 createControlPanel( osgViewer::View* view, std::vector<Viewpoint>& vps )
@@ -161,9 +159,7 @@
             const Viewpoint& vp = vps[i];
             std::stringstream buf;
             buf << (i+1);
-            std::string str;
-            str = buf.str();
-            Control* num = new LabelControl(str, 16.0f, osg::Vec4f(1,1,0,1));
+            Control* num = new LabelControl(buf.str(), 16.0f, osg::Vec4f(1,1,0,1));
             num->setPadding( 4 );
             g->setControl( 0, i, num );
 
@@ -180,61 +176,72 @@
     // sky time slider:
     if ( s_sky )
     {
-        HBox* skyBox = main->addControl(new HBox());
+        HBox* skyBox = new HBox();
         skyBox->setChildVertAlign( Control::ALIGN_CENTER );
         skyBox->setChildSpacing( 10 );
         skyBox->setHorizFill( true );
 
         skyBox->addControl( new LabelControl("Time: ", 16) );
 
-        HSliderControl* skySlider = skyBox->addControl(new HSliderControl( 0.0f, 24.0f, 18.0f ));
+        HSliderControl* skySlider = new HSliderControl( 0.0f, 24.0f, 18.0f );
         skySlider->setBackColor( Color::Gray );
         skySlider->setHeight( 12 );
         skySlider->setHorizFill( true, 200 );
         skySlider->addEventHandler( new SkySliderHandler );
+        skyBox->addControl( skySlider );
+
+        main->addControl( skyBox );
     }
 
     // ocean sliders:
     if ( s_ocean )
     {
-        HBox* oceanBox1 = main->addControl( new HBox() );
+        HBox* oceanBox1 = new HBox();
         oceanBox1->setChildVertAlign( Control::ALIGN_CENTER );
         oceanBox1->setChildSpacing( 10 );
         oceanBox1->setHorizFill( true );
+        main->addControl( oceanBox1 );
 
         oceanBox1->addControl( new LabelControl("Sea Level: ", 16) );
 
-        HSliderControl* mslSlider = oceanBox1->addControl(new HSliderControl( -250.0f, 250.0f, 0.0f ));
+        HSliderControl* mslSlider = new HSliderControl( -250.0f, 250.0f, 0.0f );
         mslSlider->setBackColor( Color::Gray );
         mslSlider->setHeight( 12 );
         mslSlider->setHorizFill( true, 200 );
         mslSlider->addEventHandler( new ChangeSeaLevel() );
-
-        HBox* oceanBox2 = main->addControl(new HBox());
+        oceanBox1->addControl( mslSlider );
+
+
+        HBox* oceanBox2 = new HBox();
         oceanBox2->setChildVertAlign( Control::ALIGN_CENTER );
         oceanBox2->setChildSpacing( 10 );
         oceanBox2->setHorizFill( true );
+        main->addControl( oceanBox2 );
 
         oceanBox2->addControl( new LabelControl("Low Feather: ", 16) );
 
-        HSliderControl* lfSlider = oceanBox2->addControl(new HSliderControl( -1000.0, 250.0f, -100.0f ));
+        HSliderControl* lfSlider = new HSliderControl( -1000.0, 250.0f, -100.0f );
         lfSlider->setBackColor( Color::Gray );
         lfSlider->setHeight( 12 );
         lfSlider->setHorizFill( true, 200 );
         lfSlider->addEventHandler( new ChangeLowFeather() );
-
-        HBox* oceanBox3 = main->addControl(new HBox());
+        oceanBox2->addControl( lfSlider );
+
+
+        HBox* oceanBox3 = new HBox();
         oceanBox3->setChildVertAlign( Control::ALIGN_CENTER );
         oceanBox3->setChildSpacing( 10 );
         oceanBox3->setHorizFill( true );
+        main->addControl( oceanBox3 );
 
         oceanBox3->addControl( new LabelControl("High Feather: ", 16) );
 
-        HSliderControl* hfSlider = oceanBox3->addControl(new HSliderControl( -500.0f, 500.0f, -10.0f ));
+        HSliderControl* hfSlider = new HSliderControl( -500.0f, 500.0f, -10.0f );
         hfSlider->setBackColor( Color::Gray );
         hfSlider->setHeight( 12 );
         hfSlider->setHorizFill( true, 200 );
         hfSlider->addEventHandler( new ChangeHighFeather() );
+        oceanBox3->addControl( hfSlider );
     }
     
     canvas->addControl( main );
@@ -285,9 +292,6 @@
     Grid*          _grid;
 };
 
-/**
- * Handler that dumps the current viewpoint out to the console.
- */
 struct ViewpointHandler : public osgGA::GUIEventHandler
 {
     ViewpointHandler( const std::vector<Viewpoint>& viewpoints )
@@ -304,7 +308,8 @@
             }
             else if ( ea.getKey() == 'v' )
             {
-                XmlDocument xml( s_manip->getViewpoint().getConfig() );
+                Viewpoint vp = s_manip->getViewpoint();
+                XmlDocument xml( vp.getConfig() );
                 xml.store( std::cout );
                 std::cout << std::endl;
             }
@@ -312,7 +317,6 @@
             {
                 s_controlPanel->setVisible( !s_controlPanel->visible() );
             }
-            aa.requestRedraw();
         }
         return false;
     }
@@ -320,9 +324,6 @@
     std::vector<Viewpoint> _viewpoints;
 };
 
-<<<<<<< HEAD
-//------------------------------------------------------------------------
-=======
 bool hitTest(osgViewer::View * view, unsigned traversalMask, float x, float y, osg::Vec3d & posWorld, osg::Vec3d & posLocal, osg::NodePath & nodePath, osg::ref_ptr<osg::Drawable> & drawable, unsigned & primIndex)
 {
 	osg::Vec3d vecLocal;
@@ -430,8 +431,8 @@
 
 struct FeatureInfoHandler : public osgGA::GUIEventHandler
 {
-	FeatureInfoHandler( osgEarth::Map * map )
-		: _map( map ) { }
+    FeatureInfoHandler( osgEarth::Map* map, osg::Group* selectionGroup )
+		: _map( map ), _selectionGroup(selectionGroup) { }
 
 	bool handle( const osgGA::GUIEventAdapter& ea, osgGA::GUIActionAdapter& aa )
 	{
@@ -441,14 +442,18 @@
 		osg::ref_ptr<osg::Drawable> drawable;
 		unsigned primIndex = 0;
 		bool hit = false;
+
 		if ( ea.getEventType() == ea.KEYDOWN)
 		{
+            clearSelection();
+
 			if(ea.getKey() == 'i')
 				hit = hitTest((osgViewer::View*)aa.asView(), (unsigned)-1, ea.getX(), ea.getY(), world, local, path, drawable, primIndex);
 			else if(ea.getKey() == 'u')
 				hit = hitTestPolytope((osgViewer::View*)aa.asView(), (unsigned)-1, ea.getX(), ea.getY(), world, local, path, drawable, primIndex);
 		}
-		if(hit)
+
+		if( hit )
 		{
 			std::cout << "hit on " << path << std::endl;
 			FeatureSourceNode * featureNode = NULL;
@@ -458,20 +463,59 @@
 			if(featureNode)
 			{
 				FeatureSource * featureSource = featureNode->getSource();
-				osgEarth::Features::FeatureID fid;
+				osgEarth::Features::FeatureID fid(~0);
 				FeatureSourceMultiNode * featureMultiNode = dynamic_cast<FeatureSourceMultiNode *>(featureNode);
 				if(featureMultiNode)
-					fid = featureMultiNode->getFID(drawable, primIndex);
+					featureMultiNode->getFID(drawable, primIndex, fid);
 				else
 					fid = featureNode->getFID();
+
 				std::string name;
+
 				if(featureSource)
 				{
 					Feature * feature = featureSource->getFeature(fid);
 					if(feature)
 						name = feature->getString("name");
 				}
-				std::cerr << "hit feature " << fid << ":" << name << std::endl;
+
+                if ( fid != ~0 )
+                {
+				    std::cerr << "hit feature " << fid << ":" << name << std::endl;
+
+                    FeatureSourceMultiNode::FeatureDrawSet* selected = &featureMultiNode->getDrawSet( fid );
+
+                    osg::Geode* geode = new osg::Geode();
+                    for( FeatureSourceMultiNode::FeatureDrawSet::iterator d = selected->begin(); d != selected->end(); ++d )
+                    {
+                        osg::Geometry* geom = new osg::Geometry( *d->first->asGeometry(), osg::CopyOp::SHALLOW_COPY );
+                        osg::Vec4Array* selectedColor = new osg::Vec4Array(1);
+                        (*selectedColor)[0] = osg::Vec4f(1,0,0,0.75);
+                        geom->setColorArray(selectedColor);
+                        geom->setColorBinding(osg::Geometry::BIND_OVERALL);
+                        geom->setPrimitiveSetList( d->second );
+                        geode->addDrawable(geom);
+                    }
+
+                    osg::StateSet* sset = geode->getOrCreateStateSet();
+                    for( unsigned ii = 0; ii < Registry::instance()->getCapabilities().getMaxFFPTextureUnits(); ++ii )
+                    {
+                        sset->setTextureMode( ii, GL_TEXTURE_2D, osg::StateAttribute::OFF | osg::StateAttribute::OVERRIDE );
+                        sset->setTextureMode( ii, GL_TEXTURE_3D, osg::StateAttribute::OFF | osg::StateAttribute::OVERRIDE );
+                        //sset->setTextureMode( ii, GL_TEXTURE_RECTANGLE, osg::StateAttribute::OFF | osg::StateAttribute::OVERRIDE );
+                        //sset->setTextureMode( ii, GL_TEXTURE_CUBE_MAP, osg::StateAttribute::OFF | osg::StateAttribute::OVERRIDE );
+                    }
+
+                    sset->setMode( GL_BLEND, 1 );
+                    sset->setMode( GL_LIGHTING, 0 );
+
+                    _selectionGroup->addChild( geode );
+                }
+
+                else
+                {
+                    std::cerr << "no feature" << std::endl;
+                }
 			}
 			else
 			{
@@ -481,9 +525,30 @@
 		return false;
 	}
 
-	osgEarth::Map * _map;
-};
->>>>>>> 379c760f
+
+    void clearSelection()
+    {
+        _selectionGroup->removeChildren(0, _selectionGroup->getNumChildren());
+        //if ( _selected )
+        //{
+        //    for( FeatureSourceMultiNode::FeatureDrawSet::iterator d = _selected->begin(); d != _selected->end(); ++d )
+        //    {
+        //        osg::Geometry* geom = d->first->asGeometry();
+        //        geom->setColorArray( _originalColorArrays[geom].get() );
+        //    }
+        //}
+
+        //_selected = 0L;
+        //_originalColorArrays.clear();
+    }
+
+
+	osgEarth::Map* _map;
+    //FeatureSourceMultiNode::FeatureDrawSet* _selected;
+    //std::map< osg::Geometry*, osg::ref_ptr<osg::Array> > _originalColorArrays;
+    osg::Group* _selectionGroup;
+};
+
 
 int
 main(int argc, char** argv)
@@ -635,13 +700,20 @@
 
     viewer.setSceneData( root );
 
+    osg::Group* selectionGroup = new osg::Group();
+    root->addChild( selectionGroup );
+    selectionGroup->getOrCreateStateSet()->setRenderBinDetails( 42, "DepthSortedBin" );
+    selectionGroup->getOrCreateStateSet()->setAttributeAndModes( new osg::Depth(osg::Depth::LEQUAL,0,1,true), osg::StateAttribute::ON|osg::StateAttribute::OVERRIDE );
+
     // add some stock OSG handlers:
     viewer.addEventHandler(new osgViewer::StatsHandler());
     viewer.addEventHandler(new osgViewer::WindowSizeHandler());
     viewer.addEventHandler(new osgViewer::ThreadingHandler());
     viewer.addEventHandler(new osgViewer::LODScaleHandler());
     viewer.addEventHandler(new osgGA::StateSetManipulator(viewer.getCamera()->getOrCreateStateSet()));
-	viewer.addEventHandler(new FeatureInfoHandler(mapNode->getMap()));
+	viewer.addEventHandler(new FeatureInfoHandler(mapNode->getMap(), selectionGroup));
+
+    viewer.addEventHandler(new FeatureQueryTool(mapNode, new FeatureHighlightCallback()));
 
     return viewer.run();
 }