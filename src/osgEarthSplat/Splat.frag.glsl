--- conflicted
+++ resolved
@@ -127,12 +127,7 @@
 // Generates a texel using nearest-neighbor coverage sampling.
 vec4 oe_splat_nearest(in vec2 splat_tc, inout oe_SplatEnv env)
 {
-<<<<<<< HEAD
-    vec2 tc = oe_splat_covtc; //oe_splat_warpCoverageCoords(splat_tc, env);
-    float coverageValue = texture(oe_splat_coverageTex, tc).r;
-=======
     float coverageValue = texture(oe_splat_coverageTex, oe_splat_covtc).r;
->>>>>>> 86c5812b
     oe_SplatRenderInfo ri;
     oe_splat_getRenderInfo(coverageValue, env, ri);
     vec4 primary = oe_splat_getTexel(ri.primaryIndex, splat_tc);
