--- conflicted
+++ resolved
@@ -127,21 +127,11 @@
         if ( engine->getResources()->reserveTextureImageUnit(_splatTexUnit, "Splat Coverage") )
         {
             osg::StateSet* stateset;
-<<<<<<< HEAD
-=======
-
-#ifdef REX // note, rex doesn't support the biome selector cull callback yet b/c of the render binning
->>>>>>> 875a849d
+
             if ( _biomes.size() == 1 )
                 stateset = engine->getSurfaceStateSet();
             else
                 stateset = new osg::StateSet();
-<<<<<<< HEAD
-=======
-#else
-            stateset = new osg::StateSet();
-#endif
->>>>>>> 875a849d
 
             // TODO: reinstate "biomes"
             //osg::StateSet* stateset = new osg::StateSet();
@@ -209,10 +199,6 @@
                 vp->setShader( "oe_splat_noiseshaders", noiseShader );
             }
 
-<<<<<<< HEAD
-=======
-#ifdef REX
->>>>>>> 875a849d
             // TODO: I disabled BIOMES temporarily because the callback impl applies the splatting shader
             // to the land cover bin as well as the surface bin, which we do not want -- find another way!
             if ( _biomes.size() == 1 )
@@ -226,7 +212,6 @@
                 osg::Shader* shader = new osg::Shader(osg::Shader::FRAGMENT, _textureDefs[0]._samplingFunction);
                 vp->setShader( "oe_splat_getRenderInfo", shader );
             }
-<<<<<<< HEAD
 
             else
             {
@@ -240,22 +225,6 @@
                     stateset,
                     _splatTexUnit );
 
-=======
-
-            else
-#endif
-            {
-                //OE_WARN << LC << "Multi-biome setup needs re-implementing (reminder)\n";
-
-                // install the cull callback that will select the appropriate
-                // state based on the position of the camera.
-                _biomeSelector = new BiomeSelector(
-                    _biomes,
-                    _textureDefs,
-                    stateset,
-                    _splatTexUnit );
-
->>>>>>> 875a849d
                 engine->addCullCallback( _biomeSelector.get() );
             }
         }
