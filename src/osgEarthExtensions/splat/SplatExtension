/* -*-c++-*- */
/* osgEarth - Dynamic map generation toolkit for OpenSceneGraph
 * Copyright 2008-2014 Pelican Mapping
 * http://osgearth.org
 *
 * osgEarth is free software; you can redistribute it and/or modify
 * it under the terms of the GNU Lesser General Public License as published by
 * the Free Software Foundation; either version 2 of the License, or
 * (at your option) any later version.
 *
 * This program is distributed in the hope that it will be useful,
 * but WITHOUT ANY WARRANTY; without even the implied warranty of
 * MERCHANTABILITY or FITNESS FOR A PARTICULAR PURPOSE.  See the
 * GNU Lesser General Public License for more details.
 *
 * You should have received a copy of the GNU Lesser General Public License
 * along with this program.  If not, see <http://www.gnu.org/licenses/>
 */
#ifndef OSGEARTH_SPLAT_SPLAT_EXTENSION
#define OSGEARTH_SPLAT_SPLAT_EXTENSION 1

#include "SplatExport"
#include "SplatOptions"
#include "SplatTerrainEffect"
#include <osgEarth/Extension>
#include <osgEarth/MapNode>
#include <osgEarthUtil/Controls>

namespace osgEarth { namespace Splat
{
    using namespace osgEarth;
    using namespace osgEarth::Util::Controls;

    /**
     * Extension for loading the splatting effect on demand.
     */
    class SplatExtension : public Extension,
                           public ExtensionInterface<MapNode>,
                           public ExtensionInterface<Control>
    {
    public:
        META_Object(osgearth_ext_splat, SplatExtension);

        // CTORs
        SplatExtension();
        SplatExtension(const SplatOptions& options);

        // DTOR
        virtual ~SplatExtension();


    public: // Extension

        void setDBOptions(const osgDB::Options* dbOptions);


    public: // ExtensionInterface<MapNode>

        bool connect(MapNode* mapNode);

        bool disconnect(MapNode* mapNode);


    public: // ExtensionInterface<Control>

        bool connect(Control* control);

        bool disconnect(Control* control);


    protected: // Object
        SplatExtension(const SplatExtension& rhs, const osg::CopyOp& op) { }

    private:
        const SplatOptions                 _options;
        osg::ref_ptr<const osgDB::Options> _dbOptions;
        osg::ref_ptr<SplatTerrainEffect>   _effect;
<<<<<<< HEAD
        osg::ref_ptr<ModelSplatter>        _modelSplatter;
        osg::ref_ptr<ImageLayer>           _coverageLayer;
=======
>>>>>>> e0045be8
    };

} } // namespace osgEarth::Splat

#endif // OSGEARTH_SPLAT_SPLAT_EXTENSION<|MERGE_RESOLUTION|>--- conflicted
+++ resolved
@@ -75,11 +75,7 @@
         const SplatOptions                 _options;
         osg::ref_ptr<const osgDB::Options> _dbOptions;
         osg::ref_ptr<SplatTerrainEffect>   _effect;
-<<<<<<< HEAD
-        osg::ref_ptr<ModelSplatter>        _modelSplatter;
         osg::ref_ptr<ImageLayer>           _coverageLayer;
-=======
->>>>>>> e0045be8
     };
 
 } } // namespace osgEarth::Splat
