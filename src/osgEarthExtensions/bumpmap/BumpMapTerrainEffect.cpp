--- conflicted
+++ resolved
@@ -90,15 +90,9 @@
             Shaders package;            
             package.define( "OE_USE_NORMAL_MAP", false ); //engine->normalTexturesRequired() );
 
-<<<<<<< HEAD
-            //package.loadFunction( vp, package.VertexModel );
-            package.loadFunction( vp, package.VertexView );
-            package.loadFunction( vp, _octaves <= 1? package.FragmentSimple : package.FragmentProgressive );
-=======
             package.load( vp, package.VertexModel );
             package.load( vp, package.VertexView );
             package.load( vp, _octaves <= 1? package.FragmentSimple : package.FragmentProgressive );
->>>>>>> cca60625
 
             if ( _octaves > 1 )
                 stateset->addUniform(new osg::Uniform("oe_bumpmap_octaves", _octaves));
