/* -*-c++-*- */
/* osgEarth - Dynamic map generation toolkit for OpenSceneGraph
 * Copyright 2008-2010 Pelican Mapping
 * http://osgearth.org
 *
 * osgEarth is free software; you can redistribute it and/or modify
 * it under the terms of the GNU Lesser General Public License as published by
 * the Free Software Foundation; either version 2 of the License, or
 * (at your option) any later version.
 *
 * This program is distributed in the hope that it will be useful,
 * but WITHOUT ANY WARRANTY; without even the implied warranty of
 * MERCHANTABILITY or FITNESS FOR A PARTICULAR PURPOSE.  See the
 * GNU Lesser General Public License for more details.
 *
 * You should have received a copy of the GNU Lesser General Public License
 * along with this program.  If not, see <http://www.gnu.org/licenses/>
 */
#ifndef OSGEARTH_STRING_UTILS_H
#define OSGEARTH_STRING_UTILS_H 1

#include <osgEarth/Common>
#include <osg/Vec4>
#include <osg/Vec4ub>
#include <string>
#include <algorithm>
#include <vector>
#include <sstream>
#include <iomanip>
<<<<<<< HEAD
#include <cctype>

#ifdef __GNUC__
#define LIKELY_UNUSED_FUNCTION __attribute__ ((unused))
#else
#define LIKELY_UNUSED_FUNCTION
#endif
=======
#include <map>
>>>>>>> fbfe974c

namespace osgEarth
{
    typedef std::vector<std::string> StringVector;

    /** Replaces all the instances of "sub" with "other" in "s". */
    LIKELY_UNUSED_FUNCTION static std::string&
    replaceIn( std::string& s, const std::string& sub, const std::string& other)
    {
        if ( sub.empty() ) return s;
        size_t b=0;
        for( ; ; )
        {
            b = s.find( sub, b );
            if ( b == s.npos ) break;
            s.replace( b, sub.size(), other );
            b += other.size();
        }
        return s;
    }

    /**
     * Trims whitespace from the ends of a string.
     * by Rodrigo C F Dias
     * http://www.codeproject.com/KB/stl/stdstringtrim.aspx
     */
    LIKELY_UNUSED_FUNCTION static
    std::string trim( const std::string& in )
    {
        std::string whitespace (" \t\f\v\n\r");
        std::string str = in;
        std::string::size_type pos = str.find_last_not_of( whitespace );
        if(pos != std::string::npos) {
            str.erase(pos + 1);
            pos = str.find_first_not_of( whitespace );
            if(pos != std::string::npos) str.erase(0, pos);
        }
        else str.erase(str.begin(), str.end());
        return str;
    }

    /**
     * True is "ref" starts with "pattern"
     */
    LIKELY_UNUSED_FUNCTION static
    bool startsWith( const std::string& ref, const std::string& pattern )
    {
        return ref.find( pattern ) == 0;
    }

    /**
     * Splits a string up into a vector of strings based on a set of 
     * delimiters, quotes, and rules.
     */
    class OSGEARTH_EXPORT StringTokenizer
    {
    public:
        StringTokenizer( const std::string& delims =" \t\r\n", const std::string& quotes ="'\"" );

        void tokenize( const std::string& input, StringVector& output ) const;

        bool& keepEmpties() { return _allowEmpties; }

        bool& trimTokens() { return _trimTokens; }

        void addDelim( char delim, bool keepAsToken =false );

        void addDelims( const std::string& delims, bool keepAsTokens =false );

        void addQuote( char delim, bool keepInToken =false );

        void addQuotes( const std::string& delims, bool keepInTokens =false );
        
    private:
        typedef std::map<char,bool> TokenMap;
        TokenMap _delims;
        TokenMap _quotes;
        bool     _allowEmpties;
        bool     _trimTokens;
    };

#if 0
    static 
    void tokenize( const std::string& input,
                   StringVector& output,
                   const std::string& delims =" \t\n\r", 
                   const std::string& quotes ="'\"",
                   bool allowEmpties =true,
                   bool keepDelims   =false,
                   bool keepQuotes   =false,
                   bool trimTokens   =true )
    {
        std::stringstream buf;
        bool quoted = false;
        for( std::string::const_iterator i = input.begin(); i != input.end(); ++i )
        {
            char c = *i;    
            if ( quoted ) {
                if ( quotes.find(c) != std::string::npos ) {
                    quoted = false;
                    if ( keepQuotes ) 
                        buf << c;
                }
                else {
                    buf << c;
                }
            }
            else {
                if ( quotes.find(c) != std::string::npos ) {
                    quoted = true;
                    if ( keepQuotes )
                        buf << c;
                }
                else if ( delims.find(c) == std::string::npos ) {
                    buf << c;
                }
                else {
                    std::string token = trimTokens ? trim(buf.str()) : buf.str();
                    if ( allowEmpties || !token.empty() )
                        output.push_back( token );
                    
                    if ( keepDelims )
                        output.push_back( std::string(1, c) );

                    buf.str("");
                }
            }       
        }
        std::string last = trimTokens ? trim(buf.str()) : buf.str();
        if ( !last.empty() )
            output.push_back( last );
    }
#endif

#if 0
    /**
     * Tokenizes a string.
     * http://stackoverflow.com/questions/53849/how-do-i-tokenize-a-string-in-c
     */
    class StringTokenizer 
    {
    public:
        StringTokenizer(const std::string& s)
            : _string(s), _offset(0), _delimiters(" \t\n\r") { }
        StringTokenizer(const std::string& s, const std::string& delimiters)
            : _string(s), _offset(0), _delimiters(delimiters) { }
        bool nextToken() {
            return nextToken( _delimiters ); }
        bool nextToken(const std::string& delimiters) {
            size_t i = _string.find_first_not_of(delimiters, _offset);
            if (std::string::npos == i) {
                _offset = _string.length();
                return false;
            }
            size_t j = _string.find_first_of(delimiters, i);
            if (std::string::npos == j) {
                _token = _string.substr(i);
                _offset = _string.length();
                return true;
            }
            _token = _string.substr(i, j - i);
            _offset = j;
            return true;
        }
        std::string token() const { 
            return trim( _token );
        }
    protected:
        const std::string _string;
        size_t _offset;
        std::string _token;
        std::string _delimiters;
    };
#endif

#if 0
    /**
     * Splits "input" into one or more strings in "output" based on the delimiting character(s) in "delims".
     */
    LIKELY_UNUSED_FUNCTION static
    void split( const std::string& input, const std::string& delims, std::vector<std::string>& output, bool allowEmpties =true )
    {
        StringTokenizer t(input, delims);
        while( t.nextToken() )
            if ( allowEmpties || !t.token().empty() )
                output.push_back( t.token() );
    }
#endif

    /** Returns a lower-case version of the input string. */
    LIKELY_UNUSED_FUNCTION static std::string
    toLower( const std::string& input )
    {
        std::string output = input;
        std::transform( output.begin(), output.end(), output.begin(), std::tolower );
        return output;
    }

    /** Parses a color string in the form "255 255 255 255" (r g b a [0..255]) into an OSG color. */
    LIKELY_UNUSED_FUNCTION static osg::Vec4ub
    stringToColor(const std::string& str, osg::Vec4ub default_value)
    {
        osg::Vec4ub color = default_value;
        std::istringstream strin(str);
        int r, g, b, a;
        if (strin >> r && strin >> g && strin >> b && strin >> a)
        {
            color.r() = (unsigned char)r;
            color.g() = (unsigned char)g;
            color.b() = (unsigned char)b;
            color.a() = (unsigned char)a;
        }
        return color;
    }

    /** Creates a string in the form "255 255 255 255" (r g b a [0..255]) from a color */
    LIKELY_UNUSED_FUNCTION static std::string
    colorToString( const osg::Vec4ub& c )
    {
        std::stringstream ss;
        ss << c.r() << " " << c.g() << " " << c.b() << " " << c.a();
        std::string ssStr;
        ssStr = ss.str();
        return ssStr;
    }

    /** Converts a string to a vec3f */
    static osg::Vec3f
    stringToVec3f( const std::string& str, const osg::Vec3f& default_value )
    {
        std::stringstream buf(str);
        osg::Vec3f out = default_value;
        buf >> out.x();
        if ( !buf.eof() ) {
            buf >> out.y() >> out.z();
        }
        else {
            out.y() = out.x();
            out.z() = out.x();
        }
        return out;
    }

    /** Converts a vec3f to a string */
    static std::string
    vec3fToString( const osg::Vec3f& v )
    {
        std::stringstream buf;
        buf << std::setprecision(6)
            << v.x() << " " << v.y() << " " << v.z()
            << std::endl;
        std::string result;
        result = buf.str();
        return result;
    }

    /** Parses an HTML color ("#rrggbb" or "#rrggbbaa") into an OSG color. */
    LIKELY_UNUSED_FUNCTION static osg::Vec4f
    htmlColorToVec4f( const std::string& html )
    {
        std::string t = html;
        std::transform( t.begin(), t.end(), t.begin(), ::tolower );
        osg::Vec4ub c(0,0,0,255);
        if ( t.length() >= 7 ) {
            c.r() |= t[1]<='9' ? (t[1]-'0')<<4 : (10+(t[1]-'a'))<<4;
            c.r() |= t[2]<='9' ? (t[2]-'0')    : (10+(t[2]-'a'));
            c.g() |= t[3]<='9' ? (t[3]-'0')<<4 : (10+(t[3]-'a'))<<4;
            c.g() |= t[4]<='9' ? (t[4]-'0')    : (10+(t[4]-'a'));
            c.b() |= t[5]<='9' ? (t[5]-'0')<<4 : (10+(t[5]-'a'))<<4;
            c.b() |= t[6]<='9' ? (t[6]-'0')    : (10+(t[6]-'a'));
            if ( t.length() == 9 ) {
                c.a() = 0;
                c.a() |= t[7]<='9' ? (t[7]-'0')<<4 : (10+(t[7]-'a'))<<4;
                c.a() |= t[8]<='9' ? (t[8]-'0')    : (10+(t[8]-'a'));
            }
        }
        return osg::Vec4f( ((float)c.r())/255.0f, ((float)c.g())/255.0f, ((float)c.b())/255.0f, ((float)c.a())/255.0f );
    }

    /** Makes an HTML color ("#rrggbb" or "#rrggbbaa") from an OSG color. */
    LIKELY_UNUSED_FUNCTION static std::string
    vec4fToHtmlColor( const osg::Vec4f& c )
    {
        std::stringstream buf;
        buf << "#";
        buf << std::hex << std::setw(2) << std::setfill('0') << (int)(c.r()*255.0f);
        buf << std::hex << std::setw(2) << std::setfill('0') << (int)(c.g()*255.0f);
        buf << std::hex << std::setw(2) << std::setfill('0') << (int)(c.b()*255.0f);
        if ( c.a() < 1.0f )
            buf << std::hex << std::setw(2) << std::setfill('0') << (int)(c.a()*255.0f);
        std::string ssStr = buf.str();
        return ssStr;
    }

    /** MurmurHash 2.0 (http://sites.google.com/site/murmurhash/) */
    LIKELY_UNUSED_FUNCTION static unsigned int
    hashString( const std::string& input )
    {
	    const unsigned int m = 0x5bd1e995;
	    const int r = 24;
        unsigned int len = input.length();
        const char* data = input.c_str();
	    unsigned int h = m ^ len; // using "m" as the seed.

	    while(len >= 4)
	    {
		    unsigned int k = *(unsigned int *)data;
		    k *= m; 
		    k ^= k >> r; 
		    k *= m;     		
		    h *= m; 
		    h ^= k;
		    data += 4;
		    len -= 4;
	    }
    	
	    switch(len)
	    {
	    case 3: h ^= data[2] << 16;
	    case 2: h ^= data[1] << 8;
	    case 1: h ^= data[0];
	            h *= m;
	    };

	    h ^= h >> 13;
	    h *= m;
	    h ^= h >> 15;

	    return h;
    }
    
    //------------------------------------------------------------------------
    // conversion templates

    // converts a string to primitive using serialization
    template<typename T> inline T
    as( const std::string& str, const T& default_value )
    {
        T temp = default_value;
        std::istringstream strin( str );
        if ( !strin.eof() ) strin >> temp;
        return temp;
    }

    // template specialization for a bool
    template<> inline bool
    as<bool>( const std::string& str, const bool& default_value )
    {
        std::string temp = str;
        std::transform( temp.begin(), temp.end(), temp.begin(), ::tolower );
        return
            temp == "true" || temp == "yes" || temp == "on" ? true :
            temp == "false" || temp == "no" || temp == "off" ? false :
            default_value;
    }

    template<> inline osg::Vec3f
    as<osg::Vec3f>( const std::string& str, const osg::Vec3f& default_value )
    {
        return stringToVec3f(str, default_value);
    }

    // template specialization for string
    template<> inline std::string
    as<std::string>( const std::string& str, const std::string& default_value )
    {
        return str;
    }

    // converts a primitive to a string
    // TODO: precision??
    template<typename T> inline std::string
    toString(const T& value)
    {
        std::stringstream out;
		out << std::setprecision(20) << std::fixed << value;
        std::string outStr;
        outStr = out.str();
        return outStr;
    }

    // template speciallization for a bool to print out "true" or "false"
    template<> inline std::string
    toString<bool>(const bool& value)
    {
        return value ? "true" : "false";
    }

    template<> inline std::string
    toString<osg::Vec3f>(const osg::Vec3f& value)
    {
        return vec3fToString(value);
    }
}

#endif // OSGEARTH_STRING_UTILS_H
<|MERGE_RESOLUTION|>--- conflicted
+++ resolved
@@ -27,7 +27,7 @@
 #include <vector>
 #include <sstream>
 #include <iomanip>
-<<<<<<< HEAD
+#include <map>
 #include <cctype>
 
 #ifdef __GNUC__
@@ -35,9 +35,6 @@
 #else
 #define LIKELY_UNUSED_FUNCTION
 #endif
-=======
-#include <map>
->>>>>>> fbfe974c
 
 namespace osgEarth
 {
@@ -265,7 +262,7 @@
     }
 
     /** Converts a string to a vec3f */
-    static osg::Vec3f
+    LIKELY_UNUSED_FUNCTION static osg::Vec3f
     stringToVec3f( const std::string& str, const osg::Vec3f& default_value )
     {
         std::stringstream buf(str);
@@ -282,7 +279,7 @@
     }
 
     /** Converts a vec3f to a string */
-    static std::string
+    LIKELY_UNUSED_FUNCTION static std::string
     vec3fToString( const osg::Vec3f& v )
     {
         std::stringstream buf;
