/* -*-c++-*- */
/* osgEarth - Dynamic map generation toolkit for OpenSceneGraph
* Copyright 2008-2013 Pelican Mapping
* http://osgearth.org
*
* osgEarth is free software; you can redistribute it and/or modify
* it under the terms of the GNU Lesser General Public License as published by
* the Free Software Foundation; either version 2 of the License, or
* (at your option) any later version.
*
* This program is distributed in the hope that it will be useful,
* but WITHOUT ANY WARRANTY; without even the implied warranty of
* MERCHANTABILITY or FITNESS FOR A PARTICULAR PURPOSE.  See the
* GNU Lesser General Public License for more details.
*
* You should have received a copy of the GNU Lesser General Public License
* along with this program.  If not, see <http://www.gnu.org/licenses/>
*/

#ifndef OSGEARTH_MAPNODE_H
#define OSGEARTH_MAPNODE_H 1

#include <osgEarth/Common>
#include <osgEarth/Map>
#include <osgEarth/MapNodeOptions>
#include <osgEarth/SpatialReference>
#include <osgEarth/TerrainEngineNode>
#include <osgEarth/ShaderUtils>

namespace osgEarth
{
    class OverlayDecorator;
    class Terrain;
    class MapNodeCullData;

    /**
     * OSG Node that forms the root of an osgEarth map. This node is a "view" component
     * that renders data from a "Map" data model.
     */
    class OSGEARTH_EXPORT MapNode : public osg::Group
    {
    public:
        /**
         * Attempts to load a MapNOde from a ".earth" file in the arguments list
         */
        static MapNode* load( class osg::ArgumentParser& arguments );

    public:
        /**
         * Creates an empty map node.
         */
        MapNode();

        /**
         * Creates an empty map node.
         * 
         * @param options
         *      Tile creation and rendering properties
         */
        MapNode( const MapNodeOptions& options );

        /**
         * Creates a new map node.
         *
         * @param map
         *      Map data that this map node will render.
         */
        MapNode( Map* map );

        /**
         * Creates a new map node.
         *
         * @param map
         *      Map data that this map node will render.
         * @param options
         *      Tile creation and rendering properties
         */
        MapNode( Map* map, const MapNodeOptions& options );

    public:

        virtual const char* libraryName() const { return "osgEarth"; }
        virtual const char* className() const { return "MapNode"; }

        /**
         * Gets the Map that this MapNode is rendering.
         */
        Map* getMap();
        const Map* getMap() const;

        /**
         * Gets the spatial reference system of the underlying map.
         * Convenience function.
         */
        const SpatialReference* getMapSRS() const;

        /**
         * Gets an interface for querying the in-memory terrain scene graph directly.
         */
        Terrain* getTerrain();
        const Terrain* getTerrain() const;

        /**
         * Finds the topmost Map node in the specified scene graph, or returns NULL if
         * no Map node exists in the graph.
         *
         * @param graph
         *      Node graph in which to search for a MapNode
         * @param travMask
         *      Traversal mask to apply while searching
         */
        static MapNode* findMapNode( osg::Node* graph, unsigned travMask =~0 );
        static MapNode* get( osg::Node* graph, unsigned travMask =~0 ) { return findMapNode(graph, travMask); }

        /**
         * Returns true if the realized terrain model is geocentric, false if
         * it is flat/projected.
         */
        bool isGeocentric() const;

        /**
         * Accesses the group node that contains all the ModelLayers.
         */
        osg::Group* getModelLayerGroup() const;

        /**
         * Accesses the root node for a specific ModelLayer.
         */
        osg::Node* getModelLayerNode( ModelLayer* layer ) const;

        /**
         * Adds a node that decorates the terrain groups
         */
        void addTerrainDecorator( osg::Group* decorator );

        /**
         * Removes a node previously added via addTerrainDecorator.
         */
        void removeTerrainDecorator( osg::Group* decorator );

        /**
         * Gets the overlay decorator in this mapnode. Usually you do not need to
         * access this directly. Instead install a DrapeableNode in the scene graph.
         */
        OverlayDecorator* getOverlayDecorator() { return _overlayDecorator; }

        /**
         * Gets the engine properties associated with this node. The engine
         * properties dictate how the map engine will create scene graph elements.
         */
        const MapNodeOptions& getMapNodeOptions() const;

        /**
         * Gets the underlying terrain engine that renders the terrain surface of the map.
         */
        TerrainEngineNode* getTerrainEngine() const;

        /**
         * Gets the Config object serializing external data. External data is information
         * that osgEarth itself does not control, but that an app can include in the
         * MapNode for the purposes of including it in a .earth file.
         */
        Config& externalConfig() { return _externalConf; }
        const Config& externalConfig() const { return _externalConf; }


    public: // special purpose

        /**
         * Constructs a mapnode, optionally specifying whether th intialize the
         * data sources in the map. Typically you would only use this CTOR if you are
         * strictly using the MapNode for serialization.
         */
        MapNode( Map* map, const MapNodeOptions& options, bool initMap );


    public: //override osg::Node

        virtual osg::BoundingSphere computeBound() const;

        virtual void traverse( class osg::NodeVisitor& nv );

    protected:    

        virtual ~MapNode();

    private:

        unsigned int               _id;
        osg::ref_ptr<Map>          _map;
        osg::ref_ptr< osg::Group > _models;
        osg::ref_ptr< osg::Group > _overlayModels;
        OverlayDecorator*          _overlayDecorator;
        MapNodeOptions             _mapNodeOptions;
        Config                     _externalConf;

        // keep track of nodes created by model layers
        typedef std::map<ModelLayer*, osg::ref_ptr< osg::Node > > ModelLayerNodeMap;
        ModelLayerNodeMap        _modelLayerNodes;
        osg::Group*              _maskLayerNode;
        unsigned                 _lastNumBlacklistedFilenames;
        osg::ref_ptr<TerrainEngineNode> _terrainEngine;
        bool                     _terrainEngineInitialized;
        osg::Group*              _terrainEngineContainer;

<<<<<<< HEAD
        UpdateLightingUniformsHelper _updateLightingUniformsHelper;

=======
>>>>>>> c9426661

    public: // MapCallback proxy

        void onModelLayerAdded( ModelLayer*, unsigned int );
        void onModelLayerRemoved( ModelLayer* );
        void onModelLayerMoved( ModelLayer* layer, unsigned int oldIndex, unsigned int newIndex );

    public:
        struct TileRangeData : public osg::Referenced {
            TileRangeData(double minRange, double maxRange) : _minRange( minRange ), _maxRange( maxRange ) { }
            double _minRange;
            double _maxRange;
        };

    private:

        osg::ref_ptr< MapCallback >        _mapCallback;
    
        void init();

        MapNodeCullData* getCullData(osg::Camera* camera) const;
        typedef std::map<osg::Camera*, osg::ref_ptr<MapNodeCullData> > CullDataMap;
        mutable CullDataMap _cullData;
        mutable Threading::ReadWriteMutex _cullDataMutex;
    };

} // namespace osgEarth

#endif // OSGEARTH_MAPNODE_H<|MERGE_RESOLUTION|>--- conflicted
+++ resolved
@@ -25,7 +25,6 @@
 #include <osgEarth/MapNodeOptions>
 #include <osgEarth/SpatialReference>
 #include <osgEarth/TerrainEngineNode>
-#include <osgEarth/ShaderUtils>
 
 namespace osgEarth
 {
@@ -203,11 +202,6 @@
         bool                     _terrainEngineInitialized;
         osg::Group*              _terrainEngineContainer;
 
-<<<<<<< HEAD
-        UpdateLightingUniformsHelper _updateLightingUniformsHelper;
-
-=======
->>>>>>> c9426661
 
     public: // MapCallback proxy
 
