--- conflicted
+++ resolved
@@ -60,12 +60,7 @@
      * pass afterwards. You can do this by running the StateSetCache 
      * optimization function:
      *
-<<<<<<< HEAD
-     *   ShaderGenerator gen;
-     *   gen.run( graph );
-=======
      *   osgEarth::StateSetCache::optimize(graph)
->>>>>>> c9426661
      *
      * Or you can pass a StateSetCache instance into the ShaderGenerator::run()
      * method and it will perform state sharing internally.
@@ -101,16 +96,6 @@
     public: // statics
 
         /**
-<<<<<<< HEAD
-         * Sets the name to give any VP's we create
-         */
-        void setProgramName(const std::string& name);
-
-        /**
-         * Runs the shader generator and then optimizes state sharing when it's done.
-         */
-        void run(osg::Node* graph, StateSetCache* cache =0L);
-=======
          * Marks a node with a hint that the shader generator should ignore it in
          * the future.
          */
@@ -149,7 +134,6 @@
 
 
     public:
->>>>>>> c9426661
 
         /** dtor. */
         virtual ~ShaderGenerator() { }
@@ -169,24 +153,12 @@
 
         virtual void optimizeStateSharing(osg::Node* graph, StateSetCache* cache);
 
-<<<<<<< HEAD
-        void apply( osg::ClipNode& );
-
-    protected:
-=======
         virtual void apply( osg::Drawable* );
->>>>>>> c9426661
 
         virtual bool processGeometry(const osg::StateSet* stateSet, osg::ref_ptr<osg::StateSet>& replacement);
 
-<<<<<<< HEAD
-        bool processGeometry(const osg::StateSet* stateSet, osg::ref_ptr<osg::StateSet>& replacement);
-
-        bool processText(const osg::StateSet* stateSet, osg::ref_ptr<osg::StateSet>& replacement);
-=======
         virtual bool processText(const osg::StateSet* stateSet, osg::ref_ptr<osg::StateSet>& replacement);
 
->>>>>>> c9426661
 
     protected: // overridable texture handlers:
 
@@ -203,11 +175,6 @@
 
         virtual bool apply(osg::TexGen* texgen, int unit, GenBuffers& buf);
 
-<<<<<<< HEAD
-        bool _active;
-
-        std::string _name;
-=======
         virtual bool apply(osg::TexMat* texmat, int unit, GenBuffers& buf);
 
         virtual bool apply(osg::Texture1D* tex, int unit, GenBuffers& buf);
@@ -259,7 +226,6 @@
 
     private:
         osg::ref_ptr<ShaderGenerator> _instance;
->>>>>>> c9426661
     };
 
 } // namespace osgEarth
