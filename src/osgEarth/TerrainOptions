/* -*-c++-*- */
/* osgEarth - Dynamic map generation toolkit for OpenSceneGraph
* Copyright 2008-2010 Pelican Mapping
* http://osgearth.org
*
* osgEarth is free software; you can redistribute it and/or modify
* it under the terms of the GNU Lesser General Public License as published by
* the Free Software Foundation; either version 2 of the License, or
* (at your option) any later version.
*
* This program is distributed in the hope that it will be useful,
* but WITHOUT ANY WARRANTY; without even the implied warranty of
* MERCHANTABILITY or FITNESS FOR A PARTICULAR PURPOSE.  See the
* GNU Lesser General Public License for more details.
*
* You should have received a copy of the GNU Lesser General Public License
* along with this program.  If not, see <http://www.gnu.org/licenses/>
*/
#ifndef OSGEARTH_TERRAIN_OPTIONS_H
#define OSGEARTH_TERRAIN_OPTIONS_H 1

#include <osgEarth/Common>
#include <osgEarth/Config>
#include <osgEarth/HeightFieldUtils>

namespace osgEarth
{
    /**
     * The LoadingPolicy configures how the terrain engine loads map data.
     */
    class OSGEARTH_EXPORT LoadingPolicy
    {
    public:
        /** Tile loading modes. */
        enum Mode {
            /** Load tiles one LOD at a tile, serially */ 
            MODE_SERIAL,

            /** Load tiles one LOD at a tile, in parallel */
            MODE_PARALLEL,

            /** Load tiles using a task service thread pool, enforcing sequential display
                of tile LODs. */
            MODE_SEQUENTIAL,

            /** Load tiles using a task service thread pool, but prioritize loading of the
                highest visible LOD for imagery (elevation data is always sequential). */
            MODE_PREEMPTIVE,

            /** Load tiles using the standard OSG database pager mechanism. The default. */
            MODE_STANDARD = MODE_SERIAL
        };

    public:
        LoadingPolicy( const Config& conf =Config() );
        LoadingPolicy( const Mode& mode );

    public: // Configrable
        virtual Config getConfig() const;
        virtual void fromConfig( const Config& conf );

    public:
        /**
         * Gets or sets the tile loading mode.
         */
        optional<Mode>& mode() { return _mode; }
        const optional<Mode>& mode() const { return _mode; }

        /**
         * Gets or sets the number of loading threads to use per CPU core.
         *
         * In STANDARD mode, this affects the number of OSG database pager threads;
         * in SEQUENTIAL or PREEMPTIVE mode, this sets the number of task thread
         * pool threads.
         */
        optional<float>& numLoadingThreadsPerCore() { return _numLoadingThreadsPerCore; }
        const optional<float>& numLoadingThreadsPerCore() const { return _numLoadingThreadsPerCore; }

        /**
         * Gets or sets the total number of loading threads to use.
         *
         * In STANDARD mode, this affects the number of OSG database pager threads;
         * in SEQUENTIAL or PREEMPTIVE mode, this sets the number of task thread
         * pool threads.
         */
        const optional<int>& numLoadingThreads() const { return _numLoadingThreads; }
        optional<int>& numLoadingThreads() { return _numLoadingThreads; }

        /**
         * Gets or sets the number of threads to allocate for regenerating terrain
         * tiles in the background. This only applies in SEQUENTIAL or PREEMPTIVE
         * mode.
         */
        const optional<int>& numCompileThreads() const { return _numCompileThreads; }
        optional<int>& numCompileThreads() { return _numCompileThreads; }

        /**
         * Gets or sets the number of threads to allocate for regenerating terrain
         * tiles in the background. This only applies in SEQUENTIAL or PREEMPTIVE
         * mode.
         */
        const optional<float>& numCompileThreadsPerCore() const { return _numCompileThreadsPerCore; }
        optional<float>& numCompileThreadsPerCore() { return _numCompileThreadsPerCore; }

    protected:
        optional<Mode> _mode;
        optional<int>   _numLoadingThreads;
        optional<float> _numLoadingThreadsPerCore;
        optional<int>   _numCompileThreads;
        optional<float> _numCompileThreadsPerCore;
    };

    extern OSGEARTH_EXPORT int computeLoadingThreads(const LoadingPolicy& policy);
    
    /**
     * Base class for the configuration for a terrain engine driver.
     */
    class OSGEARTH_EXPORT TerrainOptions : public DriverConfigOptions
    {
    public:
        TerrainOptions( const ConfigOptions& options =ConfigOptions() );
       
        /**
         * Sets or gets the scale factor for height-field values.
         * Default = 1.0
         */
        optional<float>& verticalScale() { return _verticalScale; }
        const optional<float>& verticalScale() const { return _verticalScale; }

        /**
         * The sample ratio for height fields. I.e., the terrain engine
         * will sample heightfield grids at this ratio
         * Default = 1.0
         */
        optional<float>& heightFieldSampleRatio() { return _heightFieldSampleRatio; }
        const optional<float>& heightFieldSampleRatio() const { return _heightFieldSampleRatio; }

        /**
         * The minimum tile LOD range as a factor of the tile's radius.
         * Default = 6.0.
         */
        optional<float>& minTileRangeFactor() { return _minTileRangeFactor; }
        const optional<float>& minTileRangeFactor() const { return _minTileRangeFactor; }

        /**
         * Whether to monitor terrain tile boundaries and match up the vertices.
         * Default = false.
         */
        optional<bool>& normalizeEdges() { return _normalizeEdges; }
        const optional<bool>& normalizeEdges() const { return _normalizeEdges; }

        /**
         * Whether to apply the default layer combination logic using TexEnvCombine.
         * Set this to false if you want to assume all control of how layers are combined.
         * This only applies when the LayeringTechnique is MULTITEXTURE.
         * Default = true.
         */
        optional<bool>& combineLayers() { return _combineLayers; }
        const optional<bool>& combineLayers() const { return _combineLayers; }

        /**
         * Properties associated with the tile loading subsystem.
         */
        optional<LoadingPolicy>& loadingPolicy() { return _loadingPolicy; }
        const optional<LoadingPolicy>& loadingPolicy() const { return _loadingPolicy; }

        /**
         * The image-layer fading attenuation distance
         */
        optional<float>& attenuationDistance() { return _attenuationDistance; }
        const optional<float>& attentuationDistance() const { return _attenuationDistance; }

        /**
         * Transition time, in seconds, for tile image fade-in when LOD blending is enabled
         */
        optional<float>& lodTransitionTime() { return _lodTransitionTimeSeconds; }
        const optional<float>& lodTransitionTime() const { return _lodTransitionTimeSeconds; }

        /**
         * Whether cluster culling is enabled on terrain tiles (default = true)
         */
        optional<bool>& clusterCulling() { return _clusterCulling; }
        const optional<bool>& clusterCulling() const { return _clusterCulling; }

        /**
         * Available techniques for compositing image layers at runtime.
         */
        enum CompositingTechnique
        {
            COMPOSITING_AUTO,
            COMPOSITING_TEXTURE_ARRAY,
            COMPOSITING_MULTITEXTURE_GPU,
            COMPOSITING_MULTITEXTURE_FFP,
            COMPOSITING_MULTIPASS,
            COMPOSITING_USER
        };

        /**
         * The texture composition technique
         */
        optional<CompositingTechnique>& compositingTechnique() { return _compositingTech; }
        const optional<CompositingTechnique>& compositingTechnique() const { return _compositingTech; }

        /**
         * The maximum level of detail to which the terrain should subdivide.
         */
        optional<int>& maxLOD() { return _maxLOD; }
        const optional<int>& maxLOD() const { return _maxLOD; }

        /**
         * Whether to explicity enable or disable GL lighting on the map node.
         */
        optional<bool>& enableLighting() { return _enableLighting; }
        const optional<bool>& enableLighting() const { return _enableLighting; }  
    
        /**
         * Whether to enable mipmaping and mipmap generation on textures
         */
        optional<bool>& enableMipmapping() { return _enableMipmapping; }
        const optional<bool>& enableMipmapping() const { return _enableMipmapping; }
   
    public:
        virtual Config getConfig() const;

    protected:
        virtual void mergeConfig( const Config& conf ) {
            DriverConfigOptions::mergeConfig( conf );
            fromConfig( conf );
        }

    private:
        void fromConfig( const Config& conf );
            
        optional<float> _verticalScale;
        optional<float> _heightFieldSampleRatio;
        optional<float> _minTileRangeFactor;
        optional<bool> _normalizeEdges;
        optional<bool> _combineLayers;
        optional<LoadingPolicy> _loadingPolicy;
        optional<CompositingTechnique> _compositingTech;
        optional<int> _maxLOD;
        optional<bool> _enableLighting;
        optional<float> _attenuationDistance;
        optional<bool> _lodBlending;
        optional<float> _lodTransitionTimeSeconds;
<<<<<<< HEAD
        optional<bool>  _enableMipmapping;
        optional<bool> _clusterCulling;
#if 0
        optional<osg::Texture::FilterMode> _contourMagFilter;
        optional<osg::Texture::FilterMode> _contourMinFilter;
#endif
        optional<ElevationInterpolation> _elevationInterpolation;
=======
        optional<bool>  _enableMipmapping;        
>>>>>>> 3bb0459a
    };
}

#endif // OSGEARTH_MAP_ENGINE_PROPERTIES_H<|MERGE_RESOLUTION|>--- conflicted
+++ resolved
@@ -243,7 +243,6 @@
         optional<float> _attenuationDistance;
         optional<bool> _lodBlending;
         optional<float> _lodTransitionTimeSeconds;
-<<<<<<< HEAD
         optional<bool>  _enableMipmapping;
         optional<bool> _clusterCulling;
 #if 0
@@ -251,9 +250,6 @@
         optional<osg::Texture::FilterMode> _contourMinFilter;
 #endif
         optional<ElevationInterpolation> _elevationInterpolation;
-=======
-        optional<bool>  _enableMipmapping;        
->>>>>>> 3bb0459a
     };
 }
 
