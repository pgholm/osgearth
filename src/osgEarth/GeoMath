/* -*-c++-*- */
/* osgEarth - Dynamic map generation toolkit for OpenSceneGraph
 * Copyright 2008-2010 Pelican Mapping
 * http://osgearth.org
 *
 * osgEarth is free software; you can redistribute it and/or modify
 * it under the terms of the GNU Lesser General Public License as published by
 * the Free Software Foundation; either version 2 of the License, or
 * (at your option) any later version.
 *
 * This program is distributed in the hope that it will be useful,
 * but WITHOUT ANY WARRANTY; without even the implied warranty of
 * MERCHANTABILITY or FITNESS FOR A PARTICULAR PURPOSE.  See the
 * GNU Lesser General Public License for more details.
 *
 * You should have received a copy of the GNU Lesser General Public License
 * along with this program.  If not, see <http://www.gnu.org/licenses/>
 */

#ifndef OSGEARTH_GEOMATH_H
#define OSGEARTH_GEOMATH_H 1

#include <osgEarth/Common>
#include <osg/CoordinateSystemNode>

namespace osgEarth
{
    /**
     * Useful calculations for lat/long points.
     * Converted from http://www.movable-type.co.uk/scripts/latlong.html
     */
    class OSGEARTH_EXPORT GeoMath
    {
    public:
        /**
         *Computes the distance between the given points in meters using the Haversine formula
         * @param lat1Rad
         *    The start latitude in radians
         * @param lon1Rad
         *    The start longitude in radians
         * @param lat2Rad
         *    The end latitude in radians
         * @param lon2Rad
         *    The end longitude in radians
         * @param radius
         *    The radius of the earth in meters
         * @returns
         *    The distance between the two points in meters
         */
        static double distance(double lat1Rad, double lon1Rad,
                               double lat2Rad, double lon2Rad,
                               double radius = osg::WGS_84_RADIUS_EQUATOR);

        /**
         * Computes the initial bearing from one point to the next in radians
         * @param lat1Rad
         *    The start latitude in radians
         * @param lon1Rad
         *    The start longitude in radians
         * @param lat2Rad
         *    The end latitude in radians
         * @param lon2Rad
         *    The end longitude in radians
         * @returns
         *    The initial bearing in radians
         */
        static double bearing(double lat1Rad, double lon1Rad,
                              double lat2Rad, double lon2Rad);

        /**
         *Computes the midpoint between two points
         * @param lat1Rad
         *    The start latitude in radians
         * @param lon1Rad
         *    The start longitude in radians
         * @param lat2Rad
         *    The end latitude in radians
         * @param lon2Rad
         *    The end longitude in radians
         * @param out_latRad
         *    The latitude of the midpoint in radians
         * @param out_lonRad
         *    The longitude of the midpoint in radians
         */
        static void midpoint(double lat1Rad, double lon1Rad,
            double lat2Rad, double lon2Rad,
            double &out_latRad, double &out_lonRad);

        /**
         * Computes the destination point given a start point, a bearing and a distance
         * @param lat1Rad
         *    The latitude in radians
         * @param lon1Rad
         *    The longitude in radians
         * @param bearingRad
         *    The bearing in radians
         * @param distance
         *    The distance in meters
         * @param out_latRad
         *    The destination point's latitude in radians
         * @param out_lonRad
         *    The destination points' longitude in radians
         * @param radius
         *    The radius of the earth in meters
         */
        static void destination(double lat1Rad, double lon1Rad,
                                double bearingRad, double distance,
                                double &out_latRad, double &out_lonRad,
                                double radius = osg::WGS_84_RADIUS_EQUATOR);

        /**
         * Computes the distance between two points in meters following a rhumb line
         * @param lat1Rad
         *   The start latitude in radians
         * @param lon1Rad
         *   The start longitude in radians
         * @param lat2Rad
         *   The end latitude in radians
         * @param lon2Rad
         *   The end longitude in radians
         * @param radius
         *    The radius of the earth in meters
         * @returns
         *   The distance between the two points in meters following a rhumb line
         */
        static double rhumbDistance(double lat1Rad, double lon1Rad,
                                    double lat2Rad, double lon2Rad,
                                    double radius = osg::WGS_84_RADIUS_EQUATOR);

        /**
         *Computes the bearing of the rhumb line between two points in radians
         * @param lat1Rad
         *    The start latitude in radians
         * @param lon1Rad
         *    The start longitude in radians
         * @param lat2Rad
         *    The end latitude in radians
         * @param lon2Rad
         *    The end longitude in radians
         */
        static double rhumbBearing(double lat1Rad, double lon1Rad,
                                   double lat2Rad, double lon2Rad);

         /** Computes the destination point given a start point, a bearing and a distance along a rhumb line
         * @param lat1Rad
         *    The latitude in radians
         * @param lon1Rad
         *    The longitude in radians
         * @param bearingRad
         *    The bearing in radians
         * @param distance
         *    The distance in meters
         * @param out_latRad
         *    The destination point's latitude in radians
         * @param out_lonRad
         *    The destination points' longitude in radians
         * @param radius
         *    The radius of the earth in meters
         */
        static void rhumbDestination(double lat1Rad, double lon1Rad,
                                       double bearing, double distance,
                                       double &out_latRad, double &out_lonRad,
                                       double radius = osg::WGS_84_RADIUS_EQUATOR);
    };
<<<<<<< HEAD
} // namespace osgEarth
=======
};

#endif
>>>>>>> 8a15b088
<|MERGE_RESOLUTION|>--- conflicted
+++ resolved
@@ -162,10 +162,6 @@
                                        double &out_latRad, double &out_lonRad,
                                        double radius = osg::WGS_84_RADIUS_EQUATOR);
     };
-<<<<<<< HEAD
-} // namespace osgEarth
-=======
 };
 
-#endif
->>>>>>> 8a15b088
+#endif