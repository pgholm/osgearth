/* -*-c++-*- */
/* osgEarth - Dynamic map generation toolkit for OpenSceneGraph
 * Copyright 2008-2010 Pelican Mapping
 * http://osgearth.org
 *
 * osgEarth is free software; you can redistribute it and/or modify
 * it under the terms of the GNU Lesser General Public License as published by
 * the Free Software Foundation; either version 2 of the License, or
 * (at your option) any later version.
 *
 * This program is distributed in the hope that it will be useful,
 * but WITHOUT ANY WARRANTY; without even the implied warranty of
 * MERCHANTABILITY or FITNESS FOR A PARTICULAR PURPOSE.  See the
 * GNU Lesser General Public License for more details.
 *
 * You should have received a copy of the GNU Lesser General Public License
 * along with this program.  If not, see <http://www.gnu.org/licenses/>
 */
#include <osgEarthFeatures/LabelSource>
#include <osgEarthSymbology/Expression>
#include <osgEarthUtil/Controls>
#include <osgEarth/Utils>
#include <osgEarth/ECEF>
#include <osg/ClusterCullingCallback>
#include <osg/MatrixTransform>
#include <osgDB/FileNameUtils>
#include <set>

using namespace osgEarth;
using namespace osgEarth::Features;
using namespace osgEarth::Symbology;
using namespace osgEarth::Util;

class OverlayLabelSource : public LabelSource
{
public:
    OverlayLabelSource( const LabelSourceOptions& options )
        : LabelSource( options )
    {
        //nop
    }

    /**
     * Creates a simple label. The caller is responsible for placing it in the scene.
     */
    osg::Node* createNode(
        const std::string& text,
        const TextSymbol*  symbol )
    {
        Controls::LabelControl* label = new Controls::LabelControl( text );
        if ( symbol )
        {
            if ( symbol->fill().isSet() )
                label->setForeColor( symbol->fill()->color() );
            if ( symbol->halo().isSet() )
                label->setHaloColor( symbol->halo()->color() );
            if ( symbol->size().isSet() )
                label->setFontSize( *symbol->size() );
            if ( symbol->font().isSet() )
                label->setFont( osgText::readFontFile(*symbol->font()) );
        }
        Controls::ControlNode* node = new Controls::ControlNode( label );
        return node;
    }

    /**
     * Creates a complete set of positioned label nodes from a feature list.
     */
    osg::Node* createNode(
        const FeatureList&   input,
        const TextSymbol*    text,
        const FilterContext& context )
    {
        osg::Group* group = 0L;
        std::set<std::string> used; // to prevent dupes
        bool skipDupes = (text->removeDuplicateLabels() == true);

        StringExpression  contentExpr ( *text->content() );
        NumericExpression priorityExpr( *text->priority() );

        bool makeECEF = false;
        if ( context.isGeoreferenced() )
        {
            makeECEF = context.getSession()->getMapInfo().isGeocentric();
        }

        for( FeatureList::const_iterator i = input.begin(); i != input.end(); ++i )
        {
            const Feature* feature = i->get();
            if ( !feature )
                continue;

            const Geometry* geom = feature->getGeometry();
            if ( !geom )
                continue;

            osg::Vec3d centroid  = geom->getBounds().center();

            if ( makeECEF )
            {
                context.profile()->getSRS()->transformToECEF( centroid, centroid );
            }

<<<<<<< HEAD
            const std::string& value = feature->eval( contentExpr );
=======
#if 0
            if ( context.isGeocentric() && geom->getComponentType() != Geometry::TYPE_POINTSET )
            {
                // "clamp" the centroid to the ellipsoid
                osg::Vec3d centroidMap;
                mi.worldPointToMapPoint(centroidWorld, centroidMap);
                centroidMap.z() = 0.0;
                mi.mapPointToWorldPoint(centroidMap, centroidWorld);
                centroid = context.toLocal(centroidWorld);
            }
#endif

            const std::string& value = feature->eval( contentExpr, &context );
>>>>>>> c9b7c36b

            if ( !value.empty() && (!skipDupes || used.find(value) == used.end()) )
            {
                if ( !group )
                {
                    group = new osg::Group();
                }

                double priority = feature->eval( priorityExpr, &context );

                Controls::LabelControl* label = new Controls::LabelControl( value );
                if ( text->fill().isSet() )
                    label->setForeColor( text->fill()->color() );
                if ( text->halo().isSet() )
                    label->setHaloColor( text->halo()->color() );
                if ( text->size().isSet() )
                    label->setFontSize( *text->size() );
                if ( text->font().isSet() )
                    label->setFont( osgText::readFontFile(*text->font()) );

                Controls::ControlNode* node = new Controls::ControlNode( label, priority );

                osg::MatrixTransform* xform = new osg::MatrixTransform( osg::Matrixd::translate(centroid) );
                xform->addChild( node );

                // for a geocentric map, do a simple dot product cull.
                if ( makeECEF )
                {
                    xform->setCullCallback( new CullNodeByHorizon(
                        centroid, 
                        context.getSession()->getMapInfo().getProfile()->getSRS()->getEllipsoid()) );
                    group->addChild( xform );
                }
                else
                {
                    group->addChild( xform );
                }

                if ( skipDupes )
                {
                    used.insert( value );
                }
            }
        }

        return group;
    }
};

//------------------------------------------------------------------------

class OverlayLabelSourceDriver : public LabelSourceDriver
{
public:
    OverlayLabelSourceDriver()
    {
        supportsExtension( "osgearth_label_overlay", "osgEarth overlay label plugin" );
    }

    virtual const char* className()
    {
        return "osgEarth Overlay Label Plugin";
    }

    virtual ReadResult readObject(const std::string& file_name, const Options* options) const
    {
        if ( !acceptsExtension(osgDB::getLowerCaseFileExtension( file_name )))
            return ReadResult::FILE_NOT_HANDLED;

        return new OverlayLabelSource( getLabelSourceOptions(options) );
    }
};

REGISTER_OSGPLUGIN(osgearth_label_overlay, OverlayLabelSourceDriver)<|MERGE_RESOLUTION|>--- conflicted
+++ resolved
@@ -101,23 +101,7 @@
                 context.profile()->getSRS()->transformToECEF( centroid, centroid );
             }
 
-<<<<<<< HEAD
-            const std::string& value = feature->eval( contentExpr );
-=======
-#if 0
-            if ( context.isGeocentric() && geom->getComponentType() != Geometry::TYPE_POINTSET )
-            {
-                // "clamp" the centroid to the ellipsoid
-                osg::Vec3d centroidMap;
-                mi.worldPointToMapPoint(centroidWorld, centroidMap);
-                centroidMap.z() = 0.0;
-                mi.mapPointToWorldPoint(centroidMap, centroidWorld);
-                centroid = context.toLocal(centroidWorld);
-            }
-#endif
-
             const std::string& value = feature->eval( contentExpr, &context );
->>>>>>> c9b7c36b
 
             if ( !value.empty() && (!skipDupes || used.find(value) == used.end()) )
             {
