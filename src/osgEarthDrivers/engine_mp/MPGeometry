/* -*-c++-*- */
/* osgEarth - Dynamic map generation toolkit for OpenSceneGraph
* Copyright 2008-2013 Pelican Mapping
* http://osgearth.org
*
* osgEarth is free software; you can redistribute it and/or modify
* it under the terms of the GNU Lesser General Public License as published by
* the Free Software Foundation; either version 2 of the License, or
* (at your option) any later version.
*
* This program is distributed in the hope that it will be useful,
* but WITHOUT ANY WARRANTY; without even the implied warranty of
* MERCHANTABILITY or FITNESS FOR A PARTICULAR PURPOSE.  See the
* GNU Lesser General Public License for more details.
*
* You should have received a copy of the GNU Lesser General Public License
* along with this program.  If not, see <http://www.gnu.org/licenses/>
*/
<<<<<<< HEAD
#ifndef OSGEARTH_ENGINE_MP_MPGEOMETRY
#define OSGEARTH_ENGINE_MP_MPGEOMETRY 1
=======
#ifndef OSGEARTH_DRIVERS_MP_TERRAIN_ENGINE_MPGEOMETRY
#define OSGEARTH_DRIVERS_MP_TERRAIN_ENGINE_MPGEOMETRY 1
>>>>>>> c9426661

#include "Common"
#include "TileNode"
#include "TileNodeRegistry"
#include <osg/Geometry>
#include <osg/buffered_value>
#include <osgEarth/Map>
#include <osgEarth/MapFrame>

using namespace osgEarth;

namespace osgEarth { namespace Drivers { namespace MPTerrainEngine
{
    /**
     * A Geometry that will draw its primitive sets multiple time,
     * once for each configured "layer". For rendering multipass
     * data from a single cull.
     */
    class MPGeometry : public osg::Geometry
    {
    public:
        /**
         * Per-tile attribution for use with the MPGeometry.
         */
        struct Layer
        {
            osgEarth::UID                  _layerID;
            osg::ref_ptr<const ImageLayer> _imageLayer;
            osg::ref_ptr<osg::Texture>     _tex;
            osg::ref_ptr<osg::Vec2Array>   _texCoords;
<<<<<<< HEAD
            //osg::ref_ptr<osg::Vec2Array>   _tileCoords;
=======
>>>>>>> c9426661
            osg::ref_ptr<osg::Texture>     _texParent;
            osg::Matrixf                   _texMatParent; // yes, must be a float matrix
            float                          _alphaThreshold;
            bool                           _opaque;

            // in support of std::find
            inline bool operator == (const osgEarth::UID& rhs) const {
                return _layerID == rhs;
            }
        };

    public:
        mutable MapFrame           _frame;
        mutable std::vector<Layer> _layers;
        mutable Threading::Mutex   _frameSyncMutex;

        // uniform name IDs.
        unsigned _uidUniformNameID;
        unsigned _birthTimeUniformNameID;
        unsigned _orderUniformNameID;
        unsigned _opacityUniformNameID;
        unsigned _texMatParentUniformNameID;
        unsigned _tileKeyUniformNameID;

        // Data stored for each graphics context:
        struct PerContextData {
            PerContextData() : birthTime(-1.0f), lastFrame(0) { }
            float    birthTime;
            unsigned lastFrame;
        };
        mutable osg::buffered_object<PerContextData> _pcd;


        mutable osg::Vec4f _tileKeyValue;

        osg::ref_ptr<osg::Vec2Array> _tileCoords; // [0..1] unified tile coordinates

        int _imageUnit;          // image unit for primary texture
        int _imageUnitParent;    // image unit for secondary (parent) texture
<<<<<<< HEAD
=======

        bool _supportsGLSL;
>>>>>>> c9426661

    public:
        
        // construct a new MPGeometry.
        MPGeometry(const TileKey& key, const MapFrame& frame, int primaryImageUnit);

        // sets an image unit to use for parent texture blending.
        void setParentImageUnit(int value) { _imageUnitParent = value; }

        // render all passes of the geometry.
<<<<<<< HEAD
        void renderPrimitiveSets(osg::State& state, bool usingVBOs) const;

=======
        void renderPrimitiveSets(osg::State& state, bool renderColor, bool usingVBOs) const;

        // validate the geometry is OK.
        void validate();
>>>>>>> c9426661

    public: // osg::Geometry overrides

        // override so we can properly release the GL buffer objects
        // that are not tracked by the Geometry itself but rather are
        // stored in the LayerRenderData.
        void releaseGLObjects(osg::State* state) const;
        void resizeGLObjectBuffers(unsigned maxSize);
        void compileGLObjects( osg::RenderInfo& renderInfo ) const;

        // this is copied mostly from osg::Geometry, but we've removed 
        // all the code that handles non-fastPath (don't need it) and
        // called into our custom renderPrimitiveSets method.
        void drawImplementation(osg::RenderInfo& renderInfo) const;

        // recalculate the bound for the tile key uniform.
#if OSG_VERSION_GREATER_THAN(3,3,1)
        osg::BoundingBox computeBoundingBox() const;
#else
        osg::BoundingBox computeBound() const;
#endif

    public:
        META_Object(osgEarth, MPGeometry);
        MPGeometry() : osg::Geometry(), _frame(0L) { }
        MPGeometry(const MPGeometry& rhs, const osg::CopyOp& cop) : osg::Geometry(rhs, cop), _frame(rhs._frame) { }
        virtual ~MPGeometry() { }
    };

} } } // namespace osgEarth::Drivers::MPTerrainEngine

<<<<<<< HEAD
#endif // OSGEARTH_ENGINE_MP_MPGEOMETRY
=======
#endif // OSGEARTH_DRIVERS_MP_TERRAIN_ENGINE_MPGEOMETRY
>>>>>>> c9426661
<|MERGE_RESOLUTION|>--- conflicted
+++ resolved
@@ -16,13 +16,8 @@
 * You should have received a copy of the GNU Lesser General Public License
 * along with this program.  If not, see <http://www.gnu.org/licenses/>
 */
-<<<<<<< HEAD
-#ifndef OSGEARTH_ENGINE_MP_MPGEOMETRY
-#define OSGEARTH_ENGINE_MP_MPGEOMETRY 1
-=======
 #ifndef OSGEARTH_DRIVERS_MP_TERRAIN_ENGINE_MPGEOMETRY
 #define OSGEARTH_DRIVERS_MP_TERRAIN_ENGINE_MPGEOMETRY 1
->>>>>>> c9426661
 
 #include "Common"
 #include "TileNode"
@@ -53,10 +48,6 @@
             osg::ref_ptr<const ImageLayer> _imageLayer;
             osg::ref_ptr<osg::Texture>     _tex;
             osg::ref_ptr<osg::Vec2Array>   _texCoords;
-<<<<<<< HEAD
-            //osg::ref_ptr<osg::Vec2Array>   _tileCoords;
-=======
->>>>>>> c9426661
             osg::ref_ptr<osg::Texture>     _texParent;
             osg::Matrixf                   _texMatParent; // yes, must be a float matrix
             float                          _alphaThreshold;
@@ -96,11 +87,8 @@
 
         int _imageUnit;          // image unit for primary texture
         int _imageUnitParent;    // image unit for secondary (parent) texture
-<<<<<<< HEAD
-=======
 
         bool _supportsGLSL;
->>>>>>> c9426661
 
     public:
         
@@ -111,15 +99,10 @@
         void setParentImageUnit(int value) { _imageUnitParent = value; }
 
         // render all passes of the geometry.
-<<<<<<< HEAD
-        void renderPrimitiveSets(osg::State& state, bool usingVBOs) const;
-
-=======
         void renderPrimitiveSets(osg::State& state, bool renderColor, bool usingVBOs) const;
 
         // validate the geometry is OK.
         void validate();
->>>>>>> c9426661
 
     public: // osg::Geometry overrides
 
@@ -151,8 +134,4 @@
 
 } } } // namespace osgEarth::Drivers::MPTerrainEngine
 
-<<<<<<< HEAD
-#endif // OSGEARTH_ENGINE_MP_MPGEOMETRY
-=======
-#endif // OSGEARTH_DRIVERS_MP_TERRAIN_ENGINE_MPGEOMETRY
->>>>>>> c9426661
+#endif // OSGEARTH_DRIVERS_MP_TERRAIN_ENGINE_MPGEOMETRY