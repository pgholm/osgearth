--- conflicted
+++ resolved
@@ -479,43 +479,6 @@
 void RexTerrainEngineNode::buildSelectionInfo()
 {
     _selectionInfo = new SelectionInfo;
-<<<<<<< HEAD
-
-    _selectionInfo->_uiGridDimensions.first = _selectionInfo->_uiGridDimensions.second = (*_terrainOptions.tileSize());    
-    _selectionInfo->_numLods = 23;
-    _selectionInfo->_uiLODForMorphing = 5;
-	_selectionInfo->_fMorphStartRatio = 0.66;
-
-    double fLodNear = 0;
-    double fLodFar = 38268824 * 2.5; //5; //*5; 
-
-    float fRatio = 1.0;
-    _selectionInfo->_fVisibilityRanges.resize(_selectionInfo->_numLods);
-    for( int i = 0; i < _selectionInfo->_numLods; ++i )
-    {
-        _selectionInfo->_fVisibilityRanges[i] = fLodNear + fRatio*(fLodFar-fLodNear);
-        fRatio*= 0.5;
-    }
-
-    double fPrevPos = fLodNear;
-    _selectionInfo->_fMorphStart.resize(_selectionInfo->_numLods, 0);
-    _selectionInfo->_fMorphEnd.resize(_selectionInfo->_numLods, 0);
-    for (int i=_selectionInfo->_numLods-1; i>=0; --i)
-    {
-        _selectionInfo->_fMorphEnd[i] = _selectionInfo->_fVisibilityRanges[i];
-        _selectionInfo->_fMorphStart[i] = fPrevPos + (_selectionInfo->_fMorphEnd[i] - fPrevPos) * _selectionInfo->_fMorphStartRatio;
-
-        fPrevPos = _selectionInfo->_fMorphStart[i];
-    }
-    for( int i = 0; i < _selectionInfo->_numLods; ++i ) 
-    {
-        OE_DEBUG << LC << "LOD[" << i<<"] = "<<_selectionInfo->_fVisibilityRanges[i]
-        <<" Start: "<<_selectionInfo->_fMorphStart[i]
-        <<" End  : "<<_selectionInfo->_fMorphEnd[i]
-        <<std::endl;
-    }
-=======
->>>>>>> 3af0e6eb
 }
 void
 RexTerrainEngineNode::dirtyTerrain()
