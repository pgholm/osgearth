--- conflicted
+++ resolved
@@ -20,36 +20,7 @@
 
 void oe_rex_elevateVertexAndSetTexCoords(inout vec4 vertexView)
 {
-<<<<<<< HEAD
-    // Texel-level scale and bias allow us to sample the elevation texture
-    // on texel center instead of edge.
-    float texelScale = (oe_tile_elevationSize-1.0)/oe_tile_elevationSize;
-    float texelBias  = 0.5/oe_tile_elevationSize;
-
-#if 0    
-    vec2 elevc = oe_layer_tilec.st;
-
-    // scale:
-    elevc.st *= oe_tile_elevationTexMatrix[0][0] * texelScale;
-
-    // bias:
-    elevc.st += oe_tile_elevationTexMatrix[3].st*texelScale;
-
-    // offset:
-    elevc.st += 0.5/texelBias;
-#endif
-
-    // Apply the scale and bias.
-    vec2 elevc = oe_layer_tilec.st
-        * texelScale * oe_tile_elevationTexMatrix[0][0]     // scale
-        + texelScale * oe_tile_elevationTexMatrix[3].st     // bias
-        + texelBias;
-
-    //float elev = vertexView.z > 0.0f ? 0.0f : texture(oe_tile_elevationTex, elevc).r;
-    float elev = texture(oe_tile_elevationTex, elevc).r;
-=======
     float elev = oe_terrain_getElevation( oe_layer_tilec.st );
->>>>>>> 4362269a
 
     vertexView.xyz += normalize(oe_UpVectorView) * elev;
 
