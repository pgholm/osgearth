--- conflicted
+++ resolved
@@ -149,15 +149,10 @@
     }
 
     // Mask layer:
-<<<<<<< HEAD
-    Config maskLayerConf = patchConfigUrls( conf.child( "mask" ), referenceURI);
-    if ( !maskLayerConf.empty() )
-=======
     ConfigSet masks = conf.children( "mask" );
     for( ConfigSet::const_iterator i = masks.begin(); i != masks.end(); i++ )
->>>>>>> fbfe974c
-    {
-        Config maskLayerConf = *i;
+    {
+        Config maskLayerConf = patchConfigUrls( *i, referenceURI);
 
         MaskLayerOptions options(maskLayerConf);
         options.name() = maskLayerConf.value( "name" );
