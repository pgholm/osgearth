/* -*-c++-*- */
/* osgEarth - Dynamic map generation toolkit for OpenSceneGraph
 * Copyright 2008-2010 Pelican Mapping
 * http://osgearth.org
 *
 * osgEarth is free software; you can redistribute it and/or modify
 * it under the terms of the GNU Lesser General Public License as published by
 * the Free Software Foundation; either version 2 of the License, or
 * (at your option) any later version.
 *
 * This program is distributed in the hope that it will be useful,
 * but WITHOUT ANY WARRANTY; without even the implied warranty of
 * MERCHANTABILITY or FITNESS FOR A PARTICULAR PURPOSE.  See the
 * GNU Lesser General Public License for more details.
 *
 * You should have received a copy of the GNU Lesser General Public License
 * along with this program.  If not, see <http://www.gnu.org/licenses/>
 */
#ifndef OSGEARTHFEATURES_FEATURE_OGR_GEOM_UTILS
#define OSGEARTHFEATURES_FEATURE_OGR_GEOM_UTILS 1

#include <osgEarthSymbology/Geometry>
#include <osgEarth/StringUtils>
#include <osg/Notify>
#include <ogr_api.h>

using namespace osgEarth;
using namespace osgEarth::Features;

struct GeometryUtils
{
    static void
    populate( OGRGeometryH geomHandle, Symbology::Geometry* target, int numPoints )
    {
        for( int v = numPoints-1; v >= 0; v-- ) // reverse winding.. we like ccw
        {
            double x=0, y=0, z=0;
            OGR_G_GetPoint( geomHandle, v, &x, &y, &z );
            osg::Vec3d p( x, y, z );
            if ( target->size() == 0 || p != target->back() ) // remove dupes
                target->push_back( p );
        }
    }

    static Symbology::Polygon*
    createPolygon( OGRGeometryH geomHandle )
    {
        Symbology::Polygon* output = 0L;

        int numParts = OGR_G_GetGeometryCount( geomHandle );
        if ( numParts == 0 )
        {
            int numPoints = OGR_G_GetPointCount( geomHandle );
            output = new Symbology::Polygon( numPoints );
            populate( geomHandle, output, numPoints );
            output->open();
        }
        else if ( numParts > 0 )
        {
<<<<<<< HEAD
            //Symbology::Polygon* poly = 0L;
=======
>>>>>>> dff29141
            for( int p = 0; p < numParts; p++ )
            {
                OGRGeometryH partRef = OGR_G_GetGeometryRef( geomHandle, p );
                int numPoints = OGR_G_GetPointCount( partRef );
                if ( p == 0 )
                {
                    output = new Symbology::Polygon( numPoints );
                    populate( partRef, output, numPoints );
                    output->open();
                }
                else
                {
                    Symbology::Ring* hole = new Symbology::Ring( numPoints );
                    populate( partRef, hole, numPoints );
                    hole->open();
                    output->getHoles().push_back( hole );
                }
            }
        }
        return output;
    }

    static Symbology::Geometry*
    createGeometry( OGRGeometryH geomHandle )
    {
        Symbology::Geometry* output = 0L;

        OGRwkbGeometryType wkbType = OGR_G_GetGeometryType( geomHandle );        
        
        if (
            wkbType == wkbPolygon ||
            wkbType == wkbPolygon25D )
        {
            output = createPolygon( geomHandle );
        }
        else if (
            wkbType == wkbLineString ||
            wkbType == wkbLineString25D )
        {
            int numPoints = OGR_G_GetPointCount( geomHandle );
            output = new Symbology::LineString( numPoints );
            populate( geomHandle, output, numPoints );
        }
        else if (
            wkbType == wkbLinearRing )
        {
            int numPoints = OGR_G_GetPointCount( geomHandle );
            output = new Symbology::Ring( numPoints );
            populate( geomHandle, output, numPoints );
        }
        else if ( 
            wkbType == wkbPoint ||
            wkbType == wkbPoint25D )
        {
            int numPoints = OGR_G_GetPointCount( geomHandle );
            output = new Symbology::PointSet( numPoints );
            populate( geomHandle, output, numPoints );
        }
        else if (
            wkbType == wkbGeometryCollection ||
            wkbType == wkbGeometryCollection25D ||
            wkbType == wkbMultiPoint ||
            wkbType == wkbMultiPoint25D ||
            wkbType == wkbMultiLineString ||
            wkbType == wkbMultiLineString25D ||
            wkbType == wkbMultiPolygon ||
            wkbType == wkbMultiPolygon25D )
        {
            Symbology::MultiGeometry* multi = new Symbology::MultiGeometry();

            int numGeoms = OGR_G_GetGeometryCount( geomHandle );
            for( int n=0; n<numGeoms; n++ )
            {
                OGRGeometryH subGeomRef = OGR_G_GetGeometryRef( geomHandle, n );
                if ( subGeomRef )
                {
                    Symbology::Geometry* geom = createGeometry( subGeomRef );
                    if ( geom ) multi->getComponents().push_back( geom );
                }
            } 

            output = multi;
        }

        return output;
    }

    static Symbology::Geometry*
    createGeometryFromWKT( const std::string& wkt )
    {       
        OGRwkbGeometryType type = 
            startsWith( wkt, "POINT" ) ? wkbPoint :
            startsWith( wkt, "LINESTRING" ) ? wkbLineString :
            startsWith( wkt, "POLYGON" ) ? wkbPolygon :
            startsWith( wkt, "MULTIPOINT" ) ? wkbMultiPoint :
            startsWith( wkt, "MULTILINESTRING" ) ? wkbMultiLineString :
            startsWith( wkt, "MULTIPOLYGON" ) ? wkbMultiPolygon :
            startsWith( wkt, "GEOMETRYCOLLECTION" ) ? wkbGeometryCollection :
            wkbNone;
            
        Symbology::Geometry* output = 0L;
        if ( type != wkbNone )
        {
            OGRGeometryH geom = OGR_G_CreateGeometry( type );
            if ( geom )
            {
                char* ptr = (char*)wkt.c_str();
                if ( OGRERR_NONE == OGR_G_ImportFromWkt( geom, &ptr ) )
                {
                    output = createGeometry( geom );
                    OGR_G_DestroyGeometry( geom );
                }
                else
                {
                    OE_NOTICE
                        << "OGR Feature Source: malformed WKT geometry" << std::endl;
                }
            }
        }
        return output;
    }
};


#endif // OSGEARTHFEATURES_FEATURE_OGR_GEOM_UTILS
<|MERGE_RESOLUTION|>--- conflicted
+++ resolved
@@ -57,10 +57,6 @@
         }
         else if ( numParts > 0 )
         {
-<<<<<<< HEAD
-            //Symbology::Polygon* poly = 0L;
-=======
->>>>>>> dff29141
             for( int p = 0; p < numParts; p++ )
             {
                 OGRGeometryH partRef = OGR_G_GetGeometryRef( geomHandle, p );
