--- conflicted
+++ resolved
@@ -98,13 +98,9 @@
 {
     if ( _db )
     {
-<<<<<<< HEAD
-        //occaisonally causes deadlock on shutdown..?
-=======
         // problem. This destructor causes a lockup sometimes. Perhaps try
         // upgrading to a newer version of LDB. In the meantime, that's why it
         // is commented out
->>>>>>> fae5c4e8
         //delete _db;
         _db = 0L;
     }
