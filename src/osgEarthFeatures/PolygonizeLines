/* -*-c++-*- */
/* osgEarth - Dynamic map generation toolkit for OpenSceneGraph
 * Copyright 2008-2013 Pelican Mapping
 * http://osgearth.org
 *
 * osgEarth is free software; you can redistribute it and/or modify
 * it under the terms of the GNU Lesser General Public License as published by
 * the Free Software Foundation; either version 2 of the License, or
 * (at your option) any later version.
 *
 * This program is distributed in the hope that it will be useful,
 * but WITHOUT ANY WARRANTY; without even the implied warranty of
 * MERCHANTABILITY or FITNESS FOR A PARTICULAR PURPOSE.  See the
 * GNU Lesser General Public License for more details.
 *
 * You should have received a copy of the GNU Lesser General Public License
 * along with this program.  If not, see <http://www.gnu.org/licenses/>
 */
#ifndef OSGEARTHFEATURES_POLYGONIZE_LINES_H
#define OSGEARTHFEATURES_POLYGONIZE_LINES_H 1

#include <osgEarthFeatures/Common>
#include <osgEarthFeatures/Filter>
#include <osgEarthSymbology/Stroke>
#include <osg/Array>
#include <osg/Geometry>

namespace osgEarth { namespace Features
{
    using namespace osgEarth::Symbology;

    /**
     * Triangulates a line string into a buffered geometry.
     *
     * The resulting geometry will retain the original line string
     * vertices as a "spine", and will include triangles on either
     * side of the spine that form the buffered polygons. Depending
     * on the Stroke, the geometry may also have triangulated end caps.
     */
    class OSGEARTHFEATURES_EXPORT PolygonizeLinesOperator
    {
    public:
        /**
         * Construct the operator
         * @param[in ] stroke Line rendering properties
         */
        PolygonizeLinesOperator(const Stroke& stoke);

        /**
         * Run the polygonizer.
         *
         * @param[in ] verts    Line string geometry to polygonize. The polygonizer
         *                      will add this array to the resulting geometry.
         * @param[in ] normals  Localized normals associated with the input verts.
         *                      Used to determine the plane in which to polygonize each
         *                      line segment. Optional; can be NULL
         * @param[in ] twosided Generate polygons on both sides of the center line.
         *
         * @return Triangulated geometry, including primitive set
         */
        osg::Geometry* operator()(osg::Vec3Array* verts, osg::Vec3Array* normals, bool twosided =true) const;

        /**
         * Installs an auto-scaling shader on a stateset.
         */
<<<<<<< HEAD
        void installShaders(osg::StateSet* stateset) const;
=======
        void installShaders(osg::Node* node) const;
>>>>>>> c9426661

    protected:
        Stroke _stroke;
        bool   _makeScalable;
        friend class PolygonizeLinesFilter;
    };



    /**
     * Feature Filter that generates polygonized line geometry.
     */
    class OSGEARTHFEATURES_EXPORT PolygonizeLinesFilter : public FeaturesToNodeFilter
    {
    public:

        /** Constructs the filter with Style information */
        PolygonizeLinesFilter(const Style& style);


    public: // FeaturesToNodeFilter

        /** Pushes a list of features through the filter. */
        osg::Node* push( FeatureList& input, FilterContext& context );

    protected:

        Style _style;
        bool  _makeScalable;
    };

} } // namespace osgEarth::Features

#endif // OSGEARTHFEATURES_POLYGONIZE_LINES_H<|MERGE_RESOLUTION|>--- conflicted
+++ resolved
@@ -63,11 +63,7 @@
         /**
          * Installs an auto-scaling shader on a stateset.
          */
-<<<<<<< HEAD
-        void installShaders(osg::StateSet* stateset) const;
-=======
         void installShaders(osg::Node* node) const;
->>>>>>> c9426661
 
     protected:
         Stroke _stroke;
